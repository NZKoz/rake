#!/usr/bin/env ruby

begin
  require 'rubygems'
rescue LoadError
  # got no gems
end

require 'test/unit'
require 'rake'
require 'test/rake_test_setup'
require 'test/capture_stdout'

TESTING_REQUIRE = [ ]

######################################################################
class TestApplication < Test::Unit::TestCase
  include CaptureStdout

  def setup
    @app = Rake::Application.new
    @app.options.rakelib = []
  end

  def test_constant_warning
    err = capture_stderr do @app.instance_eval { const_warning("Task") } end
    assert_match(/warning/i, err)
    assert_match(/deprecated/i, err)
    assert_match(/Task/i, err)
  end

  def test_display_tasks
    @app.options.show_task_pattern = //
    @app.last_description = "COMMENT"
    @app.define_task(Rake::Task, "t")
    out = capture_stdout do @app.instance_eval { display_tasks_and_comments } end
    assert_match(/^rake t/, out)
    assert_match(/# COMMENT/, out)
  end

  def test_display_tasks_with_long_comments
    in_environment('RAKE_COLUMNS' => '80') do
      @app.options.show_task_pattern = //
      @app.last_description = "1234567890" * 8
      @app.define_task(Rake::Task, "t")
      out = capture_stdout do @app.instance_eval { display_tasks_and_comments } end
      assert_match(/^rake t/, out)
      assert_match(/# 12345678901234567890123456789012345678901234567890123456789012345\.\.\./, out)
    end
  end

  def test_display_tasks_with_task_name_wider_than_tty_display
    in_environment('RAKE_COLUMNS' => '80') do
      @app.options.show_task_pattern = //
      description = "something short"
      task_name = "task name" * 80
      @app.last_description = "something short"
      @app.define_task(Rake::Task, task_name )
      out = capture_stdout do @app.instance_eval { display_tasks_and_comments } end
      # Ensure the entire task name is output and we end up showing no description
      assert_match(/rake #{task_name}  # .../, out)
    end
  end

  def test_display_tasks_with_very_long_task_name_to_a_non_tty_shows_name_and_comment
    @app.options.show_task_pattern = //
    @app.tty_output = false
    description = "something short"
    task_name = "task name" * 80
    @app.last_description = "something short"
    @app.define_task(Rake::Task, task_name )
    out = capture_stdout do @app.instance_eval { display_tasks_and_comments } end
    # Ensure the entire task name is output and we end up showing no description
    assert_match(/rake #{task_name}  # #{description}/, out)
  end

  def test_display_tasks_with_long_comments_to_a_non_tty_shows_entire_comment
    @app.options.show_task_pattern = //
    @app.tty_output = false
    @app.last_description = "1234567890" * 8
    @app.define_task(Rake::Task, "t")
    out = capture_stdout do @app.instance_eval { display_tasks_and_comments } end
    assert_match(/^rake t/, out)
    assert_match(/# #{@app.last_description}/, out)
  end

  def test_display_tasks_with_long_comments_to_a_non_tty_with_columns_set_truncates_comments
    in_environment("RAKE_COLUMNS" => '80') do
      @app.options.show_task_pattern = //
      @app.tty_output = false
      @app.last_description = "1234567890" * 8
      @app.define_task(Rake::Task, "t")
      out = capture_stdout do @app.instance_eval { display_tasks_and_comments } end
      assert_match(/^rake t/, out)
      assert_match(/# 12345678901234567890123456789012345678901234567890123456789012345\.\.\./, out)
    end
  end

  def test_display_tasks_with_full_descriptions
    @app.options.show_task_pattern = //
    @app.options.full_description = true
    @app.last_description = "COMMENT"
    @app.define_task(Rake::Task, "t")
    out = capture_stdout do @app.instance_eval { display_tasks_and_comments } end
    assert_match(/^rake t$/, out)
    assert_match(/^ {4}COMMENT$/, out)
  end

  def test_finding_rakefile
<<<<<<< HEAD
    assert @app.instance_eval { have_project_rakefile }
    assert_equal "rakefile", @app.rakefile.downcase
=======
    assert_equal "rakefile", @app.instance_eval { have_rakefile }
>>>>>>> bc08e779
  end

  def test_not_finding_rakefile
    @app.instance_eval { @rakefiles = ['NEVER_FOUND'] }
    assert( ! @app.instance_eval do have_project_rakefile end )
    assert_nil @app.rakefile
  end

  def test_load_rakefile
<<<<<<< HEAD
    original_dir = Dir.pwd
    Dir.chdir("test/data/unittest")
    @app.instance_eval do 
      handle_options
      options.silent = true
      options.ignore_system = true
      load_rakefile
    end
    assert_equal "rakefile", @app.rakefile.downcase
    assert_match(%r(unittest$), Dir.pwd)
  ensure
    Dir.chdir(original_dir)
=======
    in_environment("PWD" => "test/data/unittest") do
      @app.instance_eval do 
        handle_options
        options.silent = true
        load_rakefile
      end
      assert_equal "rakefile", @app.rakefile.downcase
      assert_match(%r(unittest$), Dir.pwd)
    end
>>>>>>> bc08e779
  end

  def test_load_rakefile_from_subdir
    in_environment("PWD" => "test/data/unittest/subdir") do
      @app.instance_eval do
        handle_options
        options.silent = true
        load_rakefile
      end
      assert_equal "rakefile", @app.rakefile.downcase
      assert_match(%r(unittest$), Dir.pwd)
    end
  end

  def test_load_rakefile_not_found
    in_environment("PWD" => "/") do
      @app.instance_eval do
        handle_options
        options.silent = true
<<<<<<< HEAD
        options.ignore_system = true
=======
>>>>>>> bc08e779
      end
      ex = assert_raise(RuntimeError) do 
        @app.instance_eval do raw_load_rakefile end 
      end
      assert_match(/no rakefile found/i, ex.message)
<<<<<<< HEAD
    end
  end

  def test_load_from_system_rakefile
    in_environment('RAKE_SYSTEM' => 'test') do
      @app.options.rakelib = []
      @app.instance_eval do
        handle_options
        options.silent = true
        options.load_system = true
        load_rakefile
      end
      assert_equal "test", @app.system_dir
      assert_nil @app.rakefile
    end
  end

  def test_not_caring_about_finding_rakefile
    @app.instance_eval do @rakefiles = [''] end
    assert(@app.instance_eval do have_project_rakefile end)
    assert_equal '', @app.rakefile
=======
    end
  end

  def test_load_from_system_rakefile
    in_environment('RAKE_SYSTEM' => 'test/data/sys') do
      @app.options.rakelib = []
      @app.instance_eval do
        handle_options
        options.silent = true
        options.load_system = true
        load_rakefile
      end
      assert_equal "test/data/sys", @app.system_dir
      assert_nil @app.rakefile
    end
>>>>>>> bc08e779
  end

  def test_loading_imports
    mock = flexmock("loader")
    mock.should_receive(:load).with("x.dummy").once
    @app.instance_eval do
      add_loader("dummy", mock)
      add_import("x.dummy")
      load_imports
    end
  end

  def test_building_imported_files_on_demand
    mock = flexmock("loader")
    mock.should_receive(:load).with("x.dummy").once
    mock.should_receive(:make_dummy).with_no_args.once
    @app.instance_eval do
      intern(Rake::Task, "x.dummy").enhance do mock.make_dummy end
        add_loader("dummy", mock)
      add_import("x.dummy")
      load_imports
    end
  end

  def test_good_run
    ran = false
    ARGV.clear
    ARGV << '--rakelib=""'
    @app.options.silent = true
    @app.instance_eval do
      intern(Rake::Task, "default").enhance { ran = true }
    end
    @app.run
    assert ran
  end

  def test_display_task_run
    ran = false
    ARGV.clear
    ARGV << '-f' << '-s' << '--tasks' << '--rakelib=""'
    @app.last_description = "COMMENT"
    @app.define_task(Rake::Task, "default")
    out = capture_stdout { @app.run }
    assert @app.options.show_tasks
    assert ! ran
    assert_match(/rake default/, out)
    assert_match(/# COMMENT/, out)
  end

  def test_display_prereqs
    ran = false
    ARGV.clear
    ARGV << '-f' << '-s' << '--prereqs' << '--rakelib=""'
    @app.last_description = "COMMENT"
    t = @app.define_task(Rake::Task, "default")
    t.enhance([:a, :b])
    @app.define_task(Rake::Task, "a")
    @app.define_task(Rake::Task, "b")
    out = capture_stdout { @app.run }
    assert @app.options.show_prereqs
    assert ! ran
    assert_match(/rake a$/, out)
    assert_match(/rake b$/, out)
    assert_match(/rake default\n( *(a|b)\n){2}/m, out)
  end

  def test_bad_run
    @app.intern(Rake::Task, "default").enhance { fail }
    ARGV.clear
    ARGV << '-f' << '-s' <<  '--rakelib=""'
    assert_raise(SystemExit) {
      err = capture_stderr { @app.run }
      assert_match(/see full trace/, err)
    }
  ensure
    ARGV.clear
  end

  def test_bad_run_with_trace
    @app.intern(Rake::Task, "default").enhance { fail }
    ARGV.clear
    ARGV << '-f' << '-s' << '-t'
    assert_raise(SystemExit) {
      err = capture_stderr { capture_stdout { @app.run } }
      assert_no_match(/see full trace/, err)
    }
  ensure
    ARGV.clear
  end

  def test_run_with_bad_options
    @app.intern(Rake::Task, "default").enhance { fail }
    ARGV.clear
    ARGV << '-f' << '-s' << '--xyzzy'
    assert_raise(SystemExit) {
      err = capture_stderr { capture_stdout { @app.run } }
    }
  ensure
    ARGV.clear
  end

  private
<<<<<<< HEAD

=======
  
>>>>>>> bc08e779
  def set_env(settings)
    result = {}
    settings.each do |k, v|
      result[k] = ENV[k]
      if k == 'PWD'
        Dir.chdir(v)
      else
        ENV[k] = v
      end
    end
    result
  end

  def in_environment(settings)
    original_dir = Dir.pwd
    original_settings = set_env(settings)
    yield    
  ensure
    set_env(original_settings)
  end

end


######################################################################
class TestApplicationOptions < Test::Unit::TestCase
  include CaptureStdout

  def setup
    clear_argv
    RakeFileUtils.verbose_flag = false
    RakeFileUtils.nowrite_flag = false
    TESTING_REQUIRE.clear
  end

  def teardown
    clear_argv
    RakeFileUtils.verbose_flag = false
    RakeFileUtils.nowrite_flag = false
  end
  
  def clear_argv
    while ! ARGV.empty?
      ARGV.pop
    end
  end

  def test_default_options
    opts = command_line
    assert_nil opts.show_task_pattern
    assert_nil opts.dryrun
    assert_nil opts.trace
    assert_nil opts.nosearch
    assert_nil opts.silent
    assert_nil opts.show_prereqs
    assert_nil opts.show_tasks
    assert_nil opts.classic_namespace
    assert_equal ['rakelib'], opts.rakelib
    assert ! RakeFileUtils.verbose_flag
    assert ! RakeFileUtils.nowrite_flag
  end

  def test_bad_options
    assert_raise OptionParser::InvalidOption do
      capture_stderr do
        flags('--bad', '-t') do |opts|
        end
      end
    end
  end
  
  def test_trace_option
    flags('--trace', '-t') do |opts|
      assert opts.trace
      assert RakeFileUtils.verbose_flag
      assert ! RakeFileUtils.nowrite_flag
    end
  end

  def test_system_option
    flags('--system', '-G') do |opts|
      assert opts.load_system
    end
  end

  def test_no_system_option
    flags('--no-system', '-g') do |opts|
      assert opts.ignore_system
    end
  end

  def test_dry_run
    flags('--dry-run', '-n') do |opts|
      assert opts.dryrun
      assert opts.trace
      assert RakeFileUtils.verbose_flag
      assert RakeFileUtils.nowrite_flag
    end
  end

  def test_help
    flags('--help', '-H', '-h') do |opts|
      assert_match(/\Arake/, @out)
      assert_match(/\boptions\b/, @out)
      assert_match(/\btargets\b/, @out)
      assert_equal :exit, @exit
      assert_equal :exit, @exit
    end
  end

  def test_describe
    flags('--describe') do |opts|
      assert opts.full_description
      assert opts.show_tasks
      assert_equal(//.to_s, opts.show_task_pattern.to_s)
    end
  end

  def test_libdir
    flags(['--libdir', 'xx'], ['-I', 'xx'], ['-Ixx']) do |opts|
      $:.include?('xx')
    end
  ensure
    $:.delete('xx')
  end

  def test_nosearch
    flags('--nosearch', '-N') do |opts|
      assert opts.nosearch
    end
  end

  def test_show_prereqs
    flags('--prereqs', '-P') do |opts|
      assert opts.show_prereqs
    end
  end

  def test_quiet
    flags('--quiet', '-q') do |opts|
      assert ! RakeFileUtils.verbose_flag
      assert ! opts.silent
    end
  end

  def test_silent
    flags('--silent', '-s') do |opts|
      assert ! RakeFileUtils.verbose_flag
      assert opts.silent
    end
  end

  def test_rakefile
    flags(['--rakefile', 'RF'], ['--rakefile=RF'], ['-f', 'RF'], ['-fRF']) do |opts|
      assert_equal ['RF'], @app.instance_eval { @rakefiles }
    end
  end

  def test_rakelib
    flags(['--rakelibdir', 'A:B:C'], ['--rakelibdir=A:B:C'], ['-R', 'A:B:C'], ['-RA:B:C']) do |opts|
      assert_equal ['A', 'B', 'C'], opts.rakelib
    end
  end

  def test_require
    flags(['--require', 'test/reqfile'], '-rtest/reqfile2', '-rtest/reqfile3') do |opts|
    end
    assert TESTING_REQUIRE.include?(1)
    assert TESTING_REQUIRE.include?(2)
    assert TESTING_REQUIRE.include?(3)
    assert_equal 3, TESTING_REQUIRE.size
  end

  def test_missing_require
    ex = assert_raises(LoadError) do
      flags(['--require', 'test/missing']) do |opts|
      end
    end
    assert_match(/no such file/, ex.message)
    assert_match(/test\/missing/, ex.message)
  end

  def test_tasks
    flags('--tasks', '-T') do |opts|
      assert opts.show_tasks
      assert_equal(//.to_s, opts.show_task_pattern.to_s)
    end
    flags(['--tasks', 'xyz'], ['-Txyz']) do |opts|
      assert opts.show_tasks
      assert_equal(/xyz/, opts.show_task_pattern)
    end
  end

  def test_verbose
    flags('--verbose', '-V') do |opts|
      assert RakeFileUtils.verbose_flag
      assert ! opts.silent
    end
  end

  def test_version
    flags('--version', '-V') do |opts|
      assert_match(/\bversion\b/, @out)
      assert_match(/\b#{RAKEVERSION}\b/, @out)
      assert_equal :exit, @exit
    end
  end
  
  def test_classic_namespace
    flags(['--classic-namespace'], ['-C', '-T', '-P', '-n', '-s', '-t']) do |opts|
      assert opts.classic_namespace
      assert_equal opts.show_tasks, $show_tasks
      assert_equal opts.show_prereqs, $show_prereqs
      assert_equal opts.trace, $trace
      assert_equal opts.dryrun, $dryrun
      assert_equal opts.silent, $silent
    end
  end

  def test_bad_option
    capture_stderr do
      ex = assert_raise(OptionParser::InvalidOption) do
        flags('--bad-option') 
      end
      if ex.message =~ /^While/ # Ruby 1.9 error message
        assert_match(/while parsing/i, ex.message)
      else                      # Ruby 1.8 error message
        assert_match(/(invalid|unrecognized) option/i, ex.message)
        assert_match(/--bad-option/, ex.message)
      end
    end
  end

  def test_task_collection
    command_line("a", "b")
    assert_equal ["a", "b"], @tasks.sort
  end
  
  def test_default_task_collection
    command_line()
    assert_equal ["default"], @tasks
  end
  
  def test_environment_definition
    ENV.delete('TESTKEY')
    command_line("a", "TESTKEY=12")
    assert_equal ["a"], @tasks.sort
    assert '12', ENV['TESTKEY']
  end

  private 

  def flags(*sets)
    sets.each do |set|
      @out = capture_stdout { 
        @exit = catch(:system_exit) { opts = command_line(*set) }
      }
      yield(@app.options) if block_given?
    end
  end

  def command_line(*options)
    options.each do |opt| ARGV << opt end
    @app = Rake::Application.new
    def @app.exit(*args)
      throw :system_exit, :exit
    end
    @app.instance_eval do
      collect_tasks handle_options
    end
    @tasks = @app.top_level_tasks
    @app.options
  end
end

class TestTaskArgumentParsing < Test::Unit::TestCase
  def setup
    @app = Rake::Application.new
  end
  
  def test_name_only
    name, args = @app.parse_task_string("name")
    assert_equal "name", name
    assert_equal [], args
  end
  
  def test_empty_args
    name, args = @app.parse_task_string("name[]")
    assert_equal "name", name
    assert_equal [], args
  end
  
  def test_one_argument
    name, args = @app.parse_task_string("name[one]")
    assert_equal "name", name
    assert_equal ["one"], args
  end
  
  def test_two_arguments
    name, args = @app.parse_task_string("name[one,two]")
    assert_equal "name", name
    assert_equal ["one", "two"], args
  end
  
  def test_can_handle_spaces_between_args
    name, args = @app.parse_task_string("name[one, two,\tthree , \tfour]")
    assert_equal "name", name
    assert_equal ["one", "two", "three", "four"], args
  end

  def test_keeps_embedded_spaces
    name, args = @app.parse_task_string("name[a one ana, two]")
    assert_equal "name", name
    assert_equal ["a one ana", "two"], args
  end

end<|MERGE_RESOLUTION|>--- conflicted
+++ resolved
@@ -107,35 +107,16 @@
   end
 
   def test_finding_rakefile
-<<<<<<< HEAD
-    assert @app.instance_eval { have_project_rakefile }
-    assert_equal "rakefile", @app.rakefile.downcase
-=======
     assert_equal "rakefile", @app.instance_eval { have_rakefile }
->>>>>>> bc08e779
   end
 
   def test_not_finding_rakefile
     @app.instance_eval { @rakefiles = ['NEVER_FOUND'] }
-    assert( ! @app.instance_eval do have_project_rakefile end )
+    assert( ! @app.instance_eval do have_rakefile end )
     assert_nil @app.rakefile
   end
 
   def test_load_rakefile
-<<<<<<< HEAD
-    original_dir = Dir.pwd
-    Dir.chdir("test/data/unittest")
-    @app.instance_eval do 
-      handle_options
-      options.silent = true
-      options.ignore_system = true
-      load_rakefile
-    end
-    assert_equal "rakefile", @app.rakefile.downcase
-    assert_match(%r(unittest$), Dir.pwd)
-  ensure
-    Dir.chdir(original_dir)
-=======
     in_environment("PWD" => "test/data/unittest") do
       @app.instance_eval do 
         handle_options
@@ -145,7 +126,6 @@
       assert_equal "rakefile", @app.rakefile.downcase
       assert_match(%r(unittest$), Dir.pwd)
     end
->>>>>>> bc08e779
   end
 
   def test_load_rakefile_from_subdir
@@ -165,38 +145,11 @@
       @app.instance_eval do
         handle_options
         options.silent = true
-<<<<<<< HEAD
-        options.ignore_system = true
-=======
->>>>>>> bc08e779
       end
       ex = assert_raise(RuntimeError) do 
         @app.instance_eval do raw_load_rakefile end 
       end
       assert_match(/no rakefile found/i, ex.message)
-<<<<<<< HEAD
-    end
-  end
-
-  def test_load_from_system_rakefile
-    in_environment('RAKE_SYSTEM' => 'test') do
-      @app.options.rakelib = []
-      @app.instance_eval do
-        handle_options
-        options.silent = true
-        options.load_system = true
-        load_rakefile
-      end
-      assert_equal "test", @app.system_dir
-      assert_nil @app.rakefile
-    end
-  end
-
-  def test_not_caring_about_finding_rakefile
-    @app.instance_eval do @rakefiles = [''] end
-    assert(@app.instance_eval do have_project_rakefile end)
-    assert_equal '', @app.rakefile
-=======
     end
   end
 
@@ -212,7 +165,6 @@
       assert_equal "test/data/sys", @app.system_dir
       assert_nil @app.rakefile
     end
->>>>>>> bc08e779
   end
 
   def test_loading_imports
@@ -315,11 +267,7 @@
   end
 
   private
-<<<<<<< HEAD
-
-=======
-  
->>>>>>> bc08e779
+  
   def set_env(settings)
     result = {}
     settings.each do |k, v|
