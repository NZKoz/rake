# Rakefile for rake        -*- ruby -*-

# Copyright 2003, 2004, 2005 by Jim Weirich (jim@weirichhouse.org)
# All rights reserved.

# This file may be distributed under an MIT style license.  See
# MIT-LICENSE for details.

begin
  require 'rubygems'
  require 'rake/gempackagetask'
rescue Exception
  nil
end
require 'rake/clean'
require 'rake/testtask'
require 'rake/rdoctask'

CLEAN.include('**/*.o', '*.dot', '**/.*.rbc')
CLOBBER.include('doc/example/main', 'testdata')
CLOBBER.include('test/data/**/temp_*')
CLOBBER.include('test/data/chains/play.*')
CLOBBER.include('test/data/file_creation_task/build')
CLOBBER.include('test/data/file_creation_task/src')
CLOBBER.include('TAGS')
CLOBBER.include('coverage', 'rcov_aggregate')

# Prevent OS X from including extended attribute junk in the tar output
ENV['COPY_EXTENDED_ATTRIBUTES_DISABLE'] = 'true'

def announce(msg='')
  STDERR.puts msg
end

# Determine the current version of the software

if `ruby -Ilib ./bin/drake --version` =~ /rake, version ([0-9.]+)$/
  CURRENT_VERSION = $1
else
  CURRENT_VERSION = "0.0.0"
end

$package_version = CURRENT_VERSION

SRC_RB = FileList['lib/**/*.rb']

# The default task is run if rake is given no explicit arguments.

desc "Default Task"
task :default => :test_all

load 'Rakefile.drake'

# Test Tasks ---------------------------------------------------------
task :dbg do |t|
  puts "Arguments are: #{t.args.join(', ')}"
end

# Common Abbreviations ...

task :ta => :test_all
task :tf => :test_functional
task :tu => :test_units
task :tc => :test_contribs
task :test => :test_units
task :test_all => [:test_serial, :test_parallel]

test_files = FileList[
  'test/test*.rb',
  'test/contrib/test*.rb',
  'test/fun*.rb'
]

Rake::TestTask.new(:test_serial) do |t|
  t.test_files = ['test/serial_setup.rb'] + test_files
  t.warning = true
  t.verbose = false
end

Rake::TestTask.new(:test_parallel) do |t|
  t.test_files = ['test/parallel_setup.rb'] + test_files
  t.warning = true
  t.verbose = false
end

Rake::TestTask.new(:test_units) do |t|
  t.test_files = FileList['test/test*.rb']
  t.warning = true
  t.verbose = false
end

Rake::TestTask.new(:test_functional) do |t|
  t.test_files = FileList['test/fun*.rb']
  t.warning = true
  t.verbose = false
end

Rake::TestTask.new(:test_contribs) do |t|
  t.test_files = FileList['test/contrib/test*.rb']
  t.warning = true
  t.verbose = false
end

begin
  require 'rcov/rcovtask'

  Rcov::RcovTask.new do |t|
    t.libs << "test"
    dot_rakes = 
    t.rcov_opts = [
      '-xRakefile', '-xrakefile', '-xpublish.rf',
      '-xlib/rake/contrib', '-x/Library', 
      '--text-report',
      '--sort coverage'
    ] + FileList['rakelib/*.rake'].pathmap("-x%p")
    t.test_files = FileList[
      'test/test*.rb', 'test/functional.rb'
    ]
    t.output_dir = 'coverage'
    t.verbose = true
  end
rescue LoadError
  puts "RCov is not available"
end

directory 'testdata'
[:test_all, :test_units, :test_contribs, :test_functional].each do |t|
  task t => ['testdata']
end

# CVS Tasks ----------------------------------------------------------

# Install rake using the standard install.rb script.

desc "Install the application"
task :install do
  ruby "install.rb"
end

# Create a task to build the RDOC documentation tree.

begin
  require 'darkfish-rdoc'
  DARKFISH_ENABLED = true
rescue LoadError => ex
  DARKFISH_ENABLED = false
end

rd = Rake::RDocTask.new("rdoc") do |rdoc|
  rdoc.rdoc_dir = 'html'
  rdoc.template = 'doc/jamis.rb'
  rdoc.title    = "Drake: Distributed Rake"
  rdoc.options << '--line-numbers' << '--inline-source' <<
<<<<<<< HEAD
    '--main' << 'README' <<
    '--title' << 'Drake: Distributed Rake' 
=======
    '--main'  << 'README' <<
    '--title' << 'Rake -- Ruby Make'
  rdoc.options << '-SHN' << '-f' << 'darkfish' if DARKFISH_ENABLED
    
>>>>>>> 58556378
  rdoc.rdoc_files.include('README', 'MIT-LICENSE', 'TODO', 'CHANGES')
  rdoc.rdoc_files.include('lib/**/*.rb', 'doc/**/*.rdoc')
  rdoc.rdoc_files.exclude(/\bcontrib\b/)
end

# ====================================================================
# Create a task that will package the Rake software into distributable
# tar, zip and gem files.

PKG_FILES = FileList[
  'install.rb',
  '[A-Z]*',
  'bin/drake', 
  'lib/**/*.rb', 
  'test/**/*.rb',
  'test/**/*.rf',
  'test/**/*.mf',
  'test/**/Rakefile*',
  'test/**/subdir',
  'doc/**/*'
]
PKG_FILES.exclude('doc/example/*.o')
PKG_FILES.exclude('TAGS')
PKG_FILES.exclude(%r{doc/example/main$})

if ! defined?(Gem)
  puts "Package Target requires RubyGEMs"
else
  SPEC = Gem::Specification.new do |s|
    
    #### Basic information.

    s.name = 'drake'
    s.version = $package_version
    s.summary = "A branch of Rake supporting automatic parallelizing of tasks."
    s.description = <<-EOF
      Rake is a Make-like program implemented in Ruby. Tasks
      and dependencies are specified in standard Ruby syntax. 
    EOF

    #### Dependencies and requirements.

    s.add_dependency('comp_tree', '>= 0.7.3')
    #s.add_dependency('log4r', '> 1.0.4')
    #s.requirements << ""

    #### Which files are to be included in this gem?  Everything!  (Except CVS directories.)

    s.files = PKG_FILES.to_a

    #### C code extensions.

    #s.extensions << "ext/rmagic/extconf.rb"

    #### Load-time details: library and application (you will need one or both).

    s.require_path = 'lib'                         # Use these for libraries.

    s.bindir = "bin"                               # Use these for applications.
    s.executables = ["drake"]
    s.default_executable = "drake"

    #### Documentation and testing.

    s.has_rdoc = true
    s.extra_rdoc_files = rd.rdoc_files.reject { |fn| fn =~ /\.rb$/ }.to_a
    s.rdoc_options = rd.options

    #### Author and project details.

    s.author = "James M. Lawrence"
    s.email = "quixoticsycophant@gmail.com"
    s.homepage = "http://drake.rubyforge.org"
    s.rubyforge_project = "drake"
#     if ENV['CERT_DIR']
#       s.signing_key = File.join(ENV['CERT_DIR'], 'gem-private_key.pem')
#       s.cert_chain  = [File.join(ENV['CERT_DIR'], 'gem-public_cert.pem')]
#     end
  end

  package_task = Rake::GemPackageTask.new(SPEC) do |pkg|
    pkg.need_zip = true
    pkg.need_tar = true
  end

  file "drake.gemspec" => ["Rakefile", "lib/rake.rb"] do |t|
    require 'yaml'
    open(t.name, "w") { |f| f.puts SPEC.to_yaml }
  end

  desc "Create a stand-alone gemspec"
  task :gemspec => "drake.gemspec"
end

# Misc tasks =========================================================

def count_lines(filename)
  lines = 0
  codelines = 0
  open(filename) { |f|
    f.each do |line|
      lines += 1
      next if line =~ /^\s*$/
      next if line =~ /^\s*#/
      codelines += 1
    end
  }
  [lines, codelines]
end

def show_line(msg, lines, loc)
  printf "%6s %6s   %s\n", lines.to_s, loc.to_s, msg
end

desc "Count lines in the main rake file"
task :lines do
  total_lines = 0
  total_code = 0
  show_line("File Name", "LINES", "LOC")
  SRC_RB.each do |fn|
    lines, codelines = count_lines(fn)
    show_line(fn, lines, codelines)
    total_lines += lines
    total_code  += codelines
  end
  show_line("TOTAL", total_lines, total_code)
end

# Define an optional publish target in an external file.  If the
# publish.rf file is not found, the publish targets won't be defined.

load "publish.rf" if File.exist? "publish.rf"

# Support Tasks ------------------------------------------------------

RUBY_FILES = FileList['**/*.rb'].exclude('pkg')

desc "Look for TODO and FIXME tags in the code"
task :todo do
  RUBY_FILES.egrep(/#.*(FIXME|TODO|TBD)/)
end

desc "Look for Debugging print lines"
task :dbg do
  RUBY_FILES.egrep(/\bDBG|\bbreakpoint\b/)
end

desc "List all ruby files"
task :rubyfiles do 
  puts RUBY_FILES
  puts FileList['bin/*'].exclude('bin/*.rb')
end
task :rf => :rubyfiles

desc "Create a TAGS file"
task :tags => "TAGS"

TAGS = 'xctags -e'

file "TAGS" => RUBY_FILES do
  puts "Makings TAGS"
  sh "#{TAGS} #{RUBY_FILES}", :verbose => false
end

# --------------------------------------------------------------------
# Creating a release

def plugin(plugin_name)
  require "rake/plugins/#{plugin_name}"
end

task :noop
#plugin "release_manager"

desc "Make a new release"
task :release, :rel, :reuse, :reltest,
  :needs => [
    :prerelease,
    :clobber,
    :test_all,
    :update_version,
    :package,
    :tag
  ] do
  announce 
  announce "**************************************************************"
  announce "* Release #{$package_version} Complete."
  announce "* Packages ready to upload."
  announce "**************************************************************"
  announce 
end

# Validate that everything is ready to go for a release.
task :prerelease, :rel, :reuse, :reltest do |t, args|
  $package_version = args.rel
  announce 
  announce "**************************************************************"
  announce "* Making RubyGem Release #{$package_version}"
  announce "* (current version #{CURRENT_VERSION})"
  announce "**************************************************************"
  announce  

  # Is a release number supplied?
  unless args.rel
    fail "Usage: rake release[X.Y.Z] [REUSE=tag_suffix]"
  end

  # Is the release different than the current release.
  # (or is REUSE set?)
  if $package_version == CURRENT_VERSION && ! args.reuse
    fail "Current version is #{$package_version}, must specify REUSE=tag_suffix to reuse version"
  end

  # Are all source files checked in?
  if args.reltest
    announce "Release Task Testing, skipping checked-in file test"
  else
    announce "Checking for unchecked-in files..."
    data = `svn st`
    unless data =~ /^$/
      abort "svn status is not clean ... do you have unchecked-in files?"
    end
    announce "No outstanding checkins found ... OK"
  end
end

task :update_version, :rel, :reuse, :reltest,
  :needs => [:prerelease] do |t, args|
  if args.rel == CURRENT_VERSION
    announce "No version change ... skipping version update"
  else
    announce "Updating Rake version to #{args.rel}"
    open("lib/rake.rb") do |rakein|
      open("lib/rake.rb.new", "w") do |rakeout|
	rakein.each do |line|
	  if line =~ /^RAKEVERSION\s*=\s*/
	    rakeout.puts "RAKEVERSION = '#{args.rel}'"
	  else
	    rakeout.puts line
	  end
	end
      end
    end
    mv "lib/rake.rb.new", "lib/rake.rb"
    if args.reltest
      announce "Release Task Testing, skipping commiting of new version"
    else
      sh %{svn commit -m "Updated to version #{args.rel}" lib/rake.rb} # "
    end
  end
end

desc "Tag all the CVS files with the latest release number (REL=x.y.z)"
task :tag, :rel, :reuse, :reltest,
  :needs => [:prerelease] do |t, args|
  reltag = "REL_#{args.rel.gsub(/\./, '_')}"
  reltag << args.reuse.gsub(/\./, '_') if args.reuse
  announce "Tagging Repository with [#{reltag}]"
  if args.reltest
    announce "Release Task Testing, skipping CVS tagging"
  else
    sh %{svn copy svn+ssh://rubyforge.org/var/svn/rake/trunk svn+ssh://rubyforge.org/var/svn/rake/tags/#{reltag} -m 'Commiting release #{reltag}'} ###'
  end
end

desc "Install the jamis RDoc template"
task :install_jamis_template do
  require 'rbconfig'
  dest_dir = File.join(Config::CONFIG['rubylibdir'], "rdoc/generators/template/html")
  fail "Unabled to write to #{dest_dir}" unless File.writable?(dest_dir)
  install "doc/jamis.rb", dest_dir, :verbose => true
end

# Require experimental XForge/Metaproject support.

load 'xforge.rf' if File.exist?('xforge.rf')

desc "Where is the current directory.  This task displays\nthe current rake directory"
task :where_am_i do
  puts Rake.original_dir
end<|MERGE_RESOLUTION|>--- conflicted
+++ resolved
@@ -151,15 +151,9 @@
   rdoc.template = 'doc/jamis.rb'
   rdoc.title    = "Drake: Distributed Rake"
   rdoc.options << '--line-numbers' << '--inline-source' <<
-<<<<<<< HEAD
     '--main' << 'README' <<
     '--title' << 'Drake: Distributed Rake' 
-=======
-    '--main'  << 'README' <<
-    '--title' << 'Rake -- Ruby Make'
   rdoc.options << '-SHN' << '-f' << 'darkfish' if DARKFISH_ENABLED
-    
->>>>>>> 58556378
   rdoc.rdoc_files.include('README', 'MIT-LICENSE', 'TODO', 'CHANGES')
   rdoc.rdoc_files.include('lib/**/*.rb', 'doc/**/*.rdoc')
   rdoc.rdoc_files.exclude(/\bcontrib\b/)
