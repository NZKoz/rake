--- conflicted
+++ resolved
@@ -29,11 +29,7 @@
 # as a library via a require statement, but it can be distributed
 # independently as an application.
 
-<<<<<<< HEAD
-RAKEVERSION = '0.8.4.1.2.1'
-=======
-RAKEVERSION = '0.8.5'
->>>>>>> 58556378
+RAKEVERSION = '0.8.5.0.2.2'
 
 require 'rbconfig'
 require 'fileutils'
