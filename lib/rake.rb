#!/usr/bin/env ruby

#--

# Copyright (c) 2003, 2004, 2005, 2006, 2007  Jim Weirich
#
# Permission is hereby granted, free of charge, to any person obtaining a copy
# of this software and associated documentation files (the "Software"), to
# deal in the Software without restriction, including without limitation the
# rights to use, copy, modify, merge, publish, distribute, sublicense, and/or
# sell copies of the Software, and to permit persons to whom the Software is
# furnished to do so, subject to the following conditions:
#
# The above copyright notice and this permission notice shall be included in
# all copies or substantial portions of the Software.
#
# THE SOFTWARE IS PROVIDED "AS IS", WITHOUT WARRANTY OF ANY KIND, EXPRESS OR
# IMPLIED, INCLUDING BUT NOT LIMITED TO THE WARRANTIES OF MERCHANTABILITY,
# FITNESS FOR A PARTICULAR PURPOSE AND NONINFRINGEMENT. IN NO EVENT SHALL THE
# AUTHORS OR COPYRIGHT HOLDERS BE LIABLE FOR ANY CLAIM, DAMAGES OR OTHER
# LIABILITY, WHETHER IN AN ACTION OF CONTRACT, TORT OR OTHERWISE, ARISING
# FROM, OUT OF OR IN CONNECTION WITH THE SOFTWARE OR THE USE OR OTHER DEALINGS
# IN THE SOFTWARE.
#++
#
# = Rake -- Ruby Make
#
# This is the main file for the Rake application.  Normally it is referenced
# as a library via a require statement, but it can be distributed
# independently as an application.

<<<<<<< HEAD
RAKEVERSION = '0.8.2.0.0.2'
=======
RAKEVERSION = '0.8.2.1'
>>>>>>> 11528c58

require 'rbconfig'
require 'getoptlong'
require 'fileutils'
require 'singleton'
require 'monitor'
require 'optparse'
require 'ostruct'
require 'rake/parallel'

######################################################################
# Rake extensions to Module.
#
class Module
  # Check for an existing method in the current class before extending.  IF
  # the method already exists, then a warning is printed and the extension is
  # not added.  Otherwise the block is yielded and any definitions in the
  # block will take effect.
  #
  # Usage:
  #
  #   class String
  #     rake_extension("xyz") do
  #       def xyz
  #         ...
  #       end
  #     end
  #   end
  #
  def rake_extension(method)
    if instance_methods.include?(method.to_s) || instance_methods.include?(method.to_sym)
      $stderr.puts "WARNING: Possible conflict with Rake extension: #{self}##{method} already exists"
    else
      yield
    end
  end
end # module Module


######################################################################
# User defined methods to be added to String.
#
class String
  rake_extension("ext") do
    # Replace the file extension with +newext+.  If there is no extenson on
    # the string, append the new extension to the end.  If the new extension
    # is not given, or is the empty string, remove any existing extension.
    #
    # +ext+ is a user added method for the String class.
    def ext(newext='')
      return self.dup if ['.', '..'].include? self
      if newext != ''
        newext = (newext =~ /^\./) ? newext : ("." + newext)
      end
      dup.sub!(%r(([^/\\])\.[^./\\]*$)) { $1 + newext } || self + newext
    end
  end

  rake_extension("pathmap") do
    # Explode a path into individual components.  Used by +pathmap+.
    def pathmap_explode
      head, tail = File.split(self)
      return [self] if head == self
      return [tail] if head == '.' || tail == '/'
      return [head, tail] if head == '/'
      return head.pathmap_explode + [tail]
    end
    protected :pathmap_explode

    # Extract a partial path from the path.  Include +n+ directories from the
    # front end (left hand side) if +n+ is positive.  Include |+n+|
    # directories from the back end (right hand side) if +n+ is negative.
    def pathmap_partial(n)
      dirs = File.dirname(self).pathmap_explode
      partial_dirs =
        if n > 0
          dirs[0...n]
        elsif n < 0
          dirs.reverse[0...-n].reverse
        else
          "."
        end
      File.join(partial_dirs)
    end
    protected :pathmap_partial
      
    # Preform the pathmap replacement operations on the given path. The
    # patterns take the form 'pat1,rep1;pat2,rep2...'.
    def pathmap_replace(patterns, &block)
      result = self
      patterns.split(';').each do |pair|
        pattern, replacement = pair.split(',')
        pattern = Regexp.new(pattern)
        if replacement == '*' && block_given?
          result = result.sub(pattern, &block)
        elsif replacement
          result = result.sub(pattern, replacement)
        else
          result = result.sub(pattern, '')
        end
      end
      result
    end
    protected :pathmap_replace

    # Map the path according to the given specification.  The specification
    # controls the details of the mapping.  The following special patterns are
    # recognized:
    #
    # * <b>%p</b> -- The complete path.
    # * <b>%f</b> -- The base file name of the path, with its file extension,
    #   but without any directories.
    # * <b>%n</b> -- The file name of the path without its file extension.
    # * <b>%d</b> -- The directory list of the path.
    # * <b>%x</b> -- The file extension of the path.  An empty string if there
    #   is no extension.
    # * <b>%X</b> -- Everything *but* the file extension.
    # * <b>%s</b> -- The alternate file separater if defined, otherwise use
    #   the standard file separator.
    # * <b>%%</b> -- A percent sign.
    #
    # The %d specifier can also have a numeric prefix (e.g. '%2d'). If the
    # number is positive, only return (up to) +n+ directories in the path,
    # starting from the left hand side.  If +n+ is negative, return (up to)
    # |+n+| directories from the right hand side of the path.
    #
    # Examples:
    #
    #   'a/b/c/d/file.txt'.pathmap("%2d")   => 'a/b'
    #   'a/b/c/d/file.txt'.pathmap("%-2d")  => 'c/d'
    #
    # Also the %d, %p, $f, $n, %x, and %X operators can take a
    # pattern/replacement argument to perform simple string substititions on a
    # particular part of the path.  The pattern and replacement are speparated
    # by a comma and are enclosed by curly braces.  The replacement spec comes
    # after the % character but before the operator letter.  (e.g.
    # "%{old,new}d").  Muliple replacement specs should be separated by
    # semi-colons (e.g. "%{old,new;src,bin}d").
    #
    # Regular expressions may be used for the pattern, and back refs may be
    # used in the replacement text.  Curly braces, commas and semi-colons are
    # excluded from both the pattern and replacement text (let's keep parsing
    # reasonable).
    #
    # For example:
    #
    #    "src/org/onestepback/proj/A.java".pathmap("%{^src,bin}X.class")
    #
    # returns:
    #
    #    "bin/org/onestepback/proj/A.class"
    #
    # If the replacement text is '*', then a block may be provided to perform
    # some arbitrary calculation for the replacement.
    #
    # For example:
    #
    #   "/path/to/file.TXT".pathmap("%X%{.*,*}x") { |ext|
    #      ext.downcase
    #   }
    #
    # Returns:
    #
    #  "/path/to/file.txt"
    #
    def pathmap(spec=nil, &block)
      return self if spec.nil?
      result = ''
      spec.scan(/%\{[^}]*\}-?\d*[sdpfnxX%]|%-?\d+d|%.|[^%]+/) do |frag|
        case frag
        when '%f'
          result << File.basename(self)
        when '%n'
          result << File.basename(self).ext
        when '%d'
          result << File.dirname(self)
        when '%x'
          result << $1 if self =~ /[^\/](\.[^.]+)$/
        when '%X'
          if self =~ /^(.*[^\/])(\.[^.]+)$/
            result << $1
          else
            result << self
          end
        when '%p'
          result << self
        when '%s'
          result << (File::ALT_SEPARATOR || File::SEPARATOR)
        when '%-'
          # do nothing
        when '%%'
          result << "%"
        when /%(-?\d+)d/
          result << pathmap_partial($1.to_i)
        when /^%\{([^}]*)\}(\d*[dpfnxX])/
          patterns, operator = $1, $2
          result << pathmap('%' + operator).pathmap_replace(patterns, &block)
        when /^%/
          fail ArgumentError, "Unknown pathmap specifier #{frag} in '#{spec}'"
        else
          result << frag
        end
      end
      result
    end
  end
end # class String

##############################################################################
module Rake

  # Errors -----------------------------------------------------------

  # Error indicating an ill-formed task declaration.
  class TaskArgumentError < ArgumentError
  end

  # Error indicating a recursion overflow error in task selection.
  class RuleRecursionOverflowError < StandardError
    def initialize(*args)
      super
      @targets = []
    end

    def add_target(target)
      @targets << target
    end

    def message
      super + ": [" + @targets.reverse.join(' => ') + "]"
    end
  end

  # Error indicating a problem in locating the home directory on a
  # Win32 system.
  class Win32HomeError < RuntimeError
  end

  # --------------------------------------------------------------------------
  # Rake module singleton methods.
  #
  class << self
    # Current Rake Application
    def application
      @application ||= Rake::Application.new
    end

    # Set the current Rake application object.
    def application=(app)
      @application = app
    end

    # Return the original directory where the Rake application was started.
    def original_dir
      application.original_dir
    end

  end

  # ##########################################################################
  # Mixin for creating easily cloned objects.
  #
  module Cloneable
    # Clone an object by making a new object and setting all the instance
    # variables to the same values.
    def dup
      sibling = self.class.new
      instance_variables.each do |ivar|
        value = self.instance_variable_get(ivar)
        new_value = value.clone rescue value
        sibling.instance_variable_set(ivar, new_value)
      end
      sibling.taint if tainted?
      sibling
    end

    def clone
      sibling = dup
      sibling.freeze if frozen?
      sibling
    end
  end

  ####################################################################
  # TaskAguments manage the arguments passed to a task.
  #
  class TaskArguments
    include Enumerable

    attr_reader :names

    # Create a TaskArgument object with a list of named arguments
    # (given by :names) and a set of associated values (given by
    # :values).  :parent is the parent argument object.
    def initialize(names, values, parent=nil)
      @names = names
      @parent = parent
      @hash = {}
      names.each_with_index { |name, i|
        @hash[name.to_sym] = values[i] unless values[i].nil?
      }
    end

    # Create a new argument scope using the prerequisite argument
    # names.
    def new_scope(names)
      values = names.collect { |n| self[n] }
      self.class.new(names, values, self)
    end

    # Find an argument value by name or index.
    def [](index)
      lookup(index.to_sym)
    end

    # Specify a hash of default values for task arguments. Use the
    # defaults only if there is no specific value for the given
    # argument.
    def with_defaults(defaults)
      @hash = defaults.merge(@hash)
    end

    def each(&block)
      @hash.each(&block)
    end

    def method_missing(sym, *args, &block)
      lookup(sym.to_sym)
    end

    def to_hash
      @hash
    end

    def to_s
      @hash.inspect
    end

    def inspect
      to_s
    end
    
    protected
    
    def lookup(name)
      if @hash.has_key?(name)
        @hash[name]
      elsif ENV.has_key?(name.to_s)
        ENV[name.to_s]
      elsif ENV.has_key?(name.to_s.upcase)
        ENV[name.to_s.upcase]
      elsif @parent
        @parent.lookup(name)
      end
    end
  end

  EMPTY_TASK_ARGS = TaskArguments.new([], [])

  ####################################################################
  # InvocationChain tracks the chain of task invocations to detect
  # circular dependencies.
  class InvocationChain
    def initialize(value, tail)
      @value = value
      @tail = tail
    end

    def member?(obj)
      @value == obj || @tail.member?(obj)
    end

    def append(value)
      if member?(value)
        fail RuntimeError, "Circular dependency detected: #{to_s} => #{value}"
      end
      self.class.new(value, self)
    end

    def to_s
      "#{prefix}#{@value}"
    end

    def self.append(value, chain)
      chain.append(value)
    end

    private

    def prefix
      "#{@tail.to_s} => "
    end

    class EmptyInvocationChain
      def member?(obj)
        false
      end
      def append(value)
        InvocationChain.new(value, self)
      end
      def to_s
        "TOP"
      end
    end

    EMPTY = EmptyInvocationChain.new

  end # class InvocationChain

end # module Rake

module Rake

  # #########################################################################
  # A Task is the basic unit of work in a Rakefile.  Tasks have associated
  # actions (possibly more than one) and a list of prerequisites.  When
  # invoked, a task will first ensure that all of its prerequisites have an
  # opportunity to run and then it will execute its own actions.
  #
  # Tasks are not usually created directly using the new method, but rather
  # use the +file+ and +task+ convenience methods.
  #
  class Task
    # List of prerequisites for a task.
    attr_reader :prerequisites

    # List of actions attached to a task.
    attr_reader :actions

    # Application owning this task.
    attr_accessor :application

    # Comment for this task.  Restricted to a single line of no more than 50
    # characters.
    attr_reader :comment

    # Full text of the (possibly multi-line) comment.
    attr_reader :full_comment

    # Array of nested namespaces names used for task lookup by this task.
    attr_reader :scope

    # Return task name
    def to_s
      name
    end

    def inspect
      "<#{self.class} #{name} => [#{prerequisites.join(', ')}]>"
    end

    # List of sources for task.
    attr_writer :sources
    def sources
      @sources ||= []
    end

    # First source from a rule (nil if no sources)
    def source
      @sources.first if defined?(@sources)
    end

    # Create a task named +task_name+ with no actions or prerequisites. Use
    # +enhance+ to add actions and prerequisites.
    def initialize(task_name, app)
      @name = task_name.to_s
      @prerequisites = []
      @actions = []
      @already_invoked = false
      @full_comment = nil
      @comment = nil
      @lock = Monitor.new
      @application = app
      @scope = app.current_scope
      @arg_names = nil
    end

    # Enhance a task with prerequisites or actions.  Returns self.
    def enhance(deps=nil, &block)
      @prerequisites |= deps if deps
      @actions << block if block_given?
      self
    end

    # Name of the task, including any namespace qualifiers.
    def name
      @name.to_s
    end

    # Name of task with argument list description.
    def name_with_args # :nodoc:
      if arg_description
        "#{name}#{arg_description}"
      else
        name
      end
    end

    # Argument description (nil if none).
    def arg_description # :nodoc:
      @arg_names ? "[#{(arg_names || []).join(',')}]" : nil
    end

    # Name of arguments for this task.
    def arg_names
      @arg_names || []
    end

    # Reenable the task, allowing its tasks to be executed if the task
    # is invoked again.
    def reenable
      @already_invoked = false
    end

    # Clear the existing prerequisites and actions of a rake task.
    def clear
      clear_prerequisites
      clear_actions
      self
    end

    # Clear the existing prerequisites of a rake task.
    def clear_prerequisites
      prerequisites.clear
      self
    end

    # Clear the existing actions on a rake task.
    def clear_actions
      actions.clear
      self
    end

    # Invoke the task if it is needed.  Prerequites are invoked first.
    def invoke(*args)
      run_invoke = lambda {
        invoke_with_call_chain(
          TaskArguments.new(arg_names, args),
          InvocationChain::EMPTY)
      }

      if application.num_threads == 1
        run_invoke.call
      else
        if application.parallel_lock.locked?
          raise "Calling Task#invoke within a task is not allowed."
        end
        application.parallel_lock.synchronize {
          application.parallel_tasks.clear
          run_invoke.call
          application.invoke_parallel_tasks
        }
      end
    end

    # Same as invoke, but explicitly pass a call chain to detect
    # circular dependencies.
    def invoke_with_call_chain(task_args, invocation_chain) # :nodoc:
      new_chain = InvocationChain.append(self, invocation_chain)
      @lock.synchronize do
        if application.options.trace and application.num_threads == 1
          puts "** Invoke #{name} #{format_trace_flags}"
        end
        return if @already_invoked
        @already_invoked = true
        invoke_prerequisites(task_args, new_chain)
        if needed?
          if application.num_threads == 1
            execute(task_args) 
          else
            # gather tasks for batch execution
            application.parallel_tasks[name] = task_args
          end
        end
      end
    end
    protected :invoke_with_call_chain

    # Invoke all the prerequisites of a task.
    def invoke_prerequisites(task_args, invocation_chain) # :nodoc:
      @prerequisites.each { |n|
        prereq = application[n, @scope]
        prereq_args = task_args.new_scope(prereq.arg_names)
        prereq.invoke_with_call_chain(prereq_args, invocation_chain)
      }
    end

    # Format the trace flags for display.
    def format_trace_flags
      flags = []
      flags << "first_time" unless @already_invoked
      flags << "not_needed" unless needed?
      flags.empty? ? "" : "(" + flags.join(", ") + ")"
    end
    private :format_trace_flags

    # Execute the actions associated with this task.
    def execute(args=nil)
      args ||= EMPTY_TASK_ARGS
      if application.options.dryrun
        puts "** Execute (dry run) #{name}"
        return
      end
      if application.options.trace
        puts "** Execute #{name}"
      end
      application.enhance_with_matching_rule(name) if @actions.empty?
      @actions.each do |act|
        case act.arity
        when 1
          act.call(self)
        else
          act.call(self, args)
        end
      end
    end

    # Is this task needed?
    def needed?
      true
    end

    # Timestamp for this task.  Basic tasks return the current time for their
    # time stamp.  Other tasks can be more sophisticated.
    def timestamp
      @prerequisites.collect { |p| application[p].timestamp }.max || Time.now
    end

    # Add a description to the task.  The description can consist of an option
    # argument list (enclosed brackets) and an optional comment.
    def add_description(description)
      return if ! description
      comment = description.strip
      add_comment(comment) if comment && ! comment.empty?
    end

    # Writing to the comment attribute is the same as adding a description.
    def comment=(description)
      add_description(description)
    end

    # Add a comment to the task.  If a comment alread exists, separate
    # the new comment with " / ".
    def add_comment(comment)
      if @full_comment
        @full_comment << " / "
      else
        @full_comment = ''
      end
      @full_comment << comment
      if @full_comment =~ /\A([^.]+?\.)( |$)/
        @comment = $1
      else
        @comment = @full_comment
      end
    end
    private :add_comment

    # Set the names of the arguments for this task. +args+ should be
    # an array of symbols, one for each argument name.
    def set_arg_names(args)
      @arg_names = args.map { |a| a.to_sym }
    end

    # Return a string describing the internal state of a task.  Useful for
    # debugging.
    def investigation
      result = "------------------------------\n"
      result << "Investigating #{name}\n"
      result << "class: #{self.class}\n"
      result <<  "task needed: #{needed?}\n"
      result <<  "timestamp: #{timestamp}\n"
      result << "pre-requisites: \n"
      prereqs = @prerequisites.collect {|name| application[name]}
      prereqs.sort! {|a,b| a.timestamp <=> b.timestamp}
      prereqs.each do |p|
        result << "--#{p.name} (#{p.timestamp})\n"
      end
      latest_prereq = @prerequisites.collect{|n| application[n].timestamp}.max
      result <<  "latest-prerequisite time: #{latest_prereq}\n"
      result << "................................\n\n"
      return result
    end

    # ----------------------------------------------------------------
    # Rake Module Methods
    #
    class << self

      # Clear the task list.  This cause rake to immediately forget all the
      # tasks that have been assigned.  (Normally used in the unit tests.)
      def clear
        Rake.application.clear
      end

      # List of all defined tasks.
      def tasks
        Rake.application.tasks
      end

      # Return a task with the given name.  If the task is not currently
      # known, try to synthesize one from the defined rules.  If no rules are
      # found, but an existing file matches the task name, assume it is a file
      # task with no dependencies or actions.
      def [](task_name)
        Rake.application[task_name]
      end

      # TRUE if the task name is already defined.
      def task_defined?(task_name)
        Rake.application.lookup(task_name) != nil
      end

      # Define a task given +args+ and an option block.  If a rule with the
      # given name already exists, the prerequisites and actions are added to
      # the existing task.  Returns the defined task.
      def define_task(*args, &block)
        Rake.application.define_task(self, *args, &block)
      end

      # Define a rule for synthesizing tasks.
      def create_rule(*args, &block)
        Rake.application.create_rule(*args, &block)
      end

      # Apply the scope to the task name according to the rules for
      # this kind of task.  Generic tasks will accept the scope as
      # part of the name.
      def scope_name(scope, task_name)
        (scope + [task_name]).join(':')
      end

    end # class << Rake::Task
  end # class Rake::Task

  #
  # DEPRECATED: do not use MultiTask
  #
  MultiTask = Task

  # #########################################################################
  # A FileTask is a task that includes time based dependencies.  If any of a
  # FileTask's prerequisites have a timestamp that is later than the file
  # represented by this task, then the file must be rebuilt (using the
  # supplied actions).
  #
  class FileTask < Task

    # Is this file task needed?  Yes if it doesn't exist, or if its time stamp
    # is out of date.
    def needed?
      return true unless File.exist?(name)
      return true if out_of_date?(timestamp)
      false
    end

    # Time stamp for file task.
    def timestamp
      if File.exist?(name)
        File.mtime(name.to_s)
      else
        Rake::EARLY
      end
    end

    private

    # Are there any prerequisites with a later time than the given time stamp?
    def out_of_date?(stamp)
      @prerequisites.any? { |n| application[n].timestamp > stamp}
    end

    # ----------------------------------------------------------------
    # Task class methods.
    #
    class << self
      # Apply the scope to the task name according to the rules for this kind
      # of task.  File based tasks ignore the scope when creating the name.
      def scope_name(scope, task_name)
        task_name
      end
    end
  end # class Rake::FileTask

  # #########################################################################
  # A FileCreationTask is a file task that when used as a dependency will be
  # needed if and only if the file has not been created.  Once created, it is
  # not re-triggered if any of its dependencies are newer, nor does trigger
  # any rebuilds of tasks that depend on it whenever it is updated.
  #
  class FileCreationTask < FileTask
    # Is this file task needed?  Yes if it doesn't exist.
    def needed?
      ! File.exist?(name)
    end

    # Time stamp for file creation task.  This time stamp is earlier
    # than any other time stamp.
    def timestamp
      Rake::EARLY
    end
  end
end # module Rake

# ###########################################################################
# Task Definition Functions ...

# Declare a basic task.
#
# Example:
#   task :clobber => [:clean] do
#     rm_rf "html"
#   end
#
def task(*args, &block)
  Rake::Task.define_task(*args, &block)
end

#
# DEPRECATED: Do not use 'multitask'
#
def multitask(*args, &block)
  task(*args, &block)
end

# Declare a file task.
#
# Example:
#   file "config.cfg" => ["config.template"] do
#     open("config.cfg", "w") do |outfile|
#       open("config.template") do |infile|
#         while line = infile.gets
#           outfile.puts line
#         end
#       end
#     end
#  end
#
def file(*args, &block)
  Rake::FileTask.define_task(*args, &block)
end

# Declare a file creation task.
# (Mainly used for the directory command).
def file_create(args, &block)
  Rake::FileCreationTask.define_task(args, &block)
end

# Declare a set of files tasks to create the given directories on demand.
#
# Example:
#   directory "testdata/doc"
#
def directory(dir)
  Rake.each_dir_parent(dir) do |d|
    file_create d do |t|
      mkdir_p t.name if ! File.exist?(t.name)
    end
  end
end

# Create a new rake namespace and use it for evaluating the given block.
# Returns a NameSpace object that can be used to lookup tasks defined in the
# namespace.
#
# E.g.
#
#   ns = namespace "nested" do
#     task :run
#   end
#   task_run = ns[:run] # find :run in the given namespace.
#
def namespace(name=nil, &block)
  Rake.application.in_namespace(name, &block)
end

# Declare a rule for auto-tasks.
#
# Example:
#  rule '.o' => '.c' do |t|
#    sh %{cc -o #{t.name} #{t.source}}
#  end
#
def rule(*args, &block)
  Rake::Task.create_rule(*args, &block)
end

# Describe the next rake task.
#
# Example:
#   desc "Run the Unit Tests"
#   task :test => [:build]
#     runtests
#   end
#
def desc(description)
  Rake.application.last_description = description
end

# Import the partial Rakefiles +fn+.  Imported files are loaded _after_ the
# current file is completely loaded.  This allows the import statement to
# appear anywhere in the importing file, and yet allowing the imported files
# to depend on objects defined in the importing file.
#
# A common use of the import statement is to include files containing
# dependency declarations.
#
# See also the --rakelibdir command line option.
#
# Example:
#   import ".depend", "my_rules"
#
def import(*fns)
  fns.each do |fn|
    Rake.application.add_import(fn)
  end
end

#
# +seq+ : Force tasks to be executed sequentially.
#
(class << self ; self ; end).class_eval {
  # use this form to cleanly hide the lambda
  seq_lambda = lambda { |*task_names|
    (1...task_names.size).each { |n|
      task task_names[n] => task_names[n - 1]
    }
    task_names.last
  }
  
  define_method(:seq) {
    seq_lambda
  }
}

# ###########################################################################
# This a FileUtils extension that defines several additional commands to be
# added to the FileUtils utility functions.
#
module FileUtils
  RUBY = File.join(Config::CONFIG['bindir'], Config::CONFIG['ruby_install_name'])

  OPT_TABLE['sh']  = %w(noop verbose)
  OPT_TABLE['ruby'] = %w(noop verbose)

  # Run the system command +cmd+. If multiple arguments are given the command
  # is not run with the shell (same semantics as Kernel::exec and
  # Kernel::system).
  #
  # Example:
  #   sh %{ls -ltr}
  #
  #   sh 'ls', 'file with spaces'
  #
  #   # check exit status after command runs
  #   sh %{grep pattern file} do |ok, res|
  #     if ! ok
  #       puts "pattern not found (status = #{res.exitstatus})"
  #     end
  #   end
  #
  def sh(*cmd, &block)
    options = (Hash === cmd.last) ? cmd.pop : {}
    unless block_given?
      show_command = cmd.join(" ")
      show_command = show_command[0,42] + "..."
      # TODO code application logic heref show_command.length > 45
      block = lambda { |ok, status|
        ok or fail "Command failed with status (#{status.exitstatus}): [#{show_command}]"
      }
    end
    if RakeFileUtils.verbose_flag == :default
      options[:verbose] = false
    else
      options[:verbose] ||= RakeFileUtils.verbose_flag
    end
    options[:noop]    ||= RakeFileUtils.nowrite_flag
    rake_check_options options, :noop, :verbose
    rake_output_message cmd.join(" ") if options[:verbose]
    unless options[:noop]
      res = rake_system(*cmd)
      block.call(res, $?)
    end
  end

  def rake_system(*cmd)
    if Rake.application.windows?
      rake_win32_system(*cmd)
    else
      system(*cmd)
    end
  end
  private :rake_system

  def rake_win32_system(*cmd)
    if cmd.size == 1
      system("call #{cmd}")
    else
      system(*cmd)
    end
  end
  private :rake_win32_system

  # Run a Ruby interpreter with the given arguments.
  #
  # Example:
  #   ruby %{-pe '$_.upcase!' <README}
  #
  def ruby(*args,&block)
    options = (Hash === args.last) ? args.pop : {}
    if args.length > 1 then
      sh(*([RUBY] + args + [options]), &block)
    else
      sh("#{RUBY} #{args.first}", options, &block)
    end
  end

  LN_SUPPORTED = [true]

  #  Attempt to do a normal file link, but fall back to a copy if the link
  #  fails.
  def safe_ln(*args)
    unless LN_SUPPORTED[0]
      cp(*args)
    else
      begin
        ln(*args)
      rescue StandardError, NotImplementedError => ex
        LN_SUPPORTED[0] = false
        cp(*args)
      end
    end
  end

  # Split a file path into individual directory names.
  #
  # Example:
  #   split_all("a/b/c") =>  ['a', 'b', 'c']
  #
  def split_all(path)
    head, tail = File.split(path)
    return [tail] if head == '.' || tail == '/'
    return [head, tail] if head == '/'
    return split_all(head) + [tail]
  end
end

# ###########################################################################
# RakeFileUtils provides a custom version of the FileUtils methods that
# respond to the <tt>verbose</tt> and <tt>nowrite</tt> commands.
#
module RakeFileUtils
  include FileUtils

  class << self
    attr_accessor :verbose_flag, :nowrite_flag
  end
  RakeFileUtils.verbose_flag = :default
  RakeFileUtils.nowrite_flag = false

  $fileutils_verbose = true
  $fileutils_nowrite = false

  FileUtils::OPT_TABLE.each do |name, opts|
    default_options = []
    if opts.include?(:verbose) || opts.include?("verbose")
      default_options << ':verbose => RakeFileUtils.verbose_flag'
    end
    if opts.include?(:noop) || opts.include?("noop")
      default_options << ':noop => RakeFileUtils.nowrite_flag'
    end

    next if default_options.empty?
    module_eval(<<-EOS, __FILE__, __LINE__ + 1)
    def #{name}( *args, &block )
      super(
        *rake_merge_option(args,
          #{default_options.join(', ')}
          ), &block)
    end
    EOS
  end

  # Get/set the verbose flag controlling output from the FileUtils utilities.
  # If verbose is true, then the utility method is echoed to standard output.
  #
  # Examples:
  #    verbose              # return the current value of the verbose flag
  #    verbose(v)           # set the verbose flag to _v_.
  #    verbose(v) { code }  # Execute code with the verbose flag set temporarily to _v_.
  #                         # Return to the original value when code is done.
  def verbose(value=nil)
    oldvalue = RakeFileUtils.verbose_flag
    RakeFileUtils.verbose_flag = value unless value.nil?
    if block_given?
      begin
        yield
      ensure
        RakeFileUtils.verbose_flag = oldvalue
      end
    end
    RakeFileUtils.verbose_flag
  end

  # Get/set the nowrite flag controlling output from the FileUtils utilities.
  # If verbose is true, then the utility method is echoed to standard output.
  #
  # Examples:
  #    nowrite              # return the current value of the nowrite flag
  #    nowrite(v)           # set the nowrite flag to _v_.
  #    nowrite(v) { code }  # Execute code with the nowrite flag set temporarily to _v_.
  #                         # Return to the original value when code is done.
  def nowrite(value=nil)
    oldvalue = RakeFileUtils.nowrite_flag
    RakeFileUtils.nowrite_flag = value unless value.nil?
    if block_given?
      begin
        yield
      ensure
        RakeFileUtils.nowrite_flag = oldvalue
      end
    end
    oldvalue
  end

  # Use this function to prevent protentially destructive ruby code from
  # running when the :nowrite flag is set.
  #
  # Example:
  #
  #   when_writing("Building Project") do
  #     project.build
  #   end
  #
  # The following code will build the project under normal conditions. If the
  # nowrite(true) flag is set, then the example will print:
  #      DRYRUN: Building Project
  # instead of actually building the project.
  #
  def when_writing(msg=nil)
    if RakeFileUtils.nowrite_flag
      puts "DRYRUN: #{msg}" if msg
    else
      yield
    end
  end

  # Merge the given options with the default values.
  def rake_merge_option(args, defaults)
    if Hash === args.last
      defaults.update(args.last)
      args.pop
    end
    args.push defaults
    args
  end
  private :rake_merge_option

  # Send the message to the default rake output (which is $stderr).
  def rake_output_message(message)
    $stderr.puts(message)
  end
  private :rake_output_message

  # Check that the options do not contain options not listed in +optdecl+.  An
  # ArgumentError exception is thrown if non-declared options are found.
  def rake_check_options(options, *optdecl)
    h = options.dup
    optdecl.each do |name|
      h.delete name
    end
    raise ArgumentError, "no such option: #{h.keys.join(' ')}" unless h.empty?
  end
  private :rake_check_options

  extend self
end

# ###########################################################################
# Include the FileUtils file manipulation functions in the top level module,
# but mark them private so that they don't unintentionally define methods on
# other objects.

include RakeFileUtils
private(*FileUtils.instance_methods(false))
private(*RakeFileUtils.instance_methods(false))

######################################################################
module Rake

  # #########################################################################
  # A FileList is essentially an array with a few helper methods defined to
  # make file manipulation a bit easier.
  #
  # FileLists are lazy.  When given a list of glob patterns for possible files
  # to be included in the file list, instead of searching the file structures
  # to find the files, a FileList holds the pattern for latter use.
  #
  # This allows us to define a number of FileList to match any number of
  # files, but only search out the actual files when then FileList itself is
  # actually used.  The key is that the first time an element of the
  # FileList/Array is requested, the pending patterns are resolved into a real
  # list of file names.
  #
  class FileList

    include Cloneable

    # == Method Delegation
    #
    # The lazy evaluation magic of FileLists happens by implementing all the
    # array specific methods to call +resolve+ before delegating the heavy
    # lifting to an embedded array object (@items).
    #
    # In addition, there are two kinds of delegation calls.  The regular kind
    # delegates to the @items array and returns the result directly.  Well,
    # almost directly.  It checks if the returned value is the @items object
    # itself, and if so will return the FileList object instead.
    #
    # The second kind of delegation call is used in methods that normally
    # return a new Array object.  We want to capture the return value of these
    # methods and wrap them in a new FileList object.  We enumerate these
    # methods in the +SPECIAL_RETURN+ list below.

    # List of array methods (that are not in +Object+) that need to be
    # delegated.
    ARRAY_METHODS = (Array.instance_methods - Object.instance_methods).map { |n| n.to_s }

    # List of additional methods that must be delegated.
    MUST_DEFINE = %w[to_a inspect]

    # List of methods that should not be delegated here (we define special
    # versions of them explicitly below).
    MUST_NOT_DEFINE = %w[to_a to_ary partition *]

    # List of delegated methods that return new array values which need
    # wrapping.
    SPECIAL_RETURN = %w[
      map collect sort sort_by select find_all reject grep
      compact flatten uniq values_at
      + - & |
    ]

    DELEGATING_METHODS = (ARRAY_METHODS + MUST_DEFINE - MUST_NOT_DEFINE).collect{ |s| s.to_s }.sort.uniq

    # Now do the delegation.
    DELEGATING_METHODS.each_with_index do |sym, i|
      if SPECIAL_RETURN.include?(sym)
        ln = __LINE__+1
        class_eval %{
          def #{sym}(*args, &block)
            resolve
            result = @items.send(:#{sym}, *args, &block)
            FileList.new.import(result)
          end
        }, __FILE__, ln
      else
        ln = __LINE__+1
        class_eval %{
          def #{sym}(*args, &block)
            resolve
            result = @items.send(:#{sym}, *args, &block)
            result.object_id == @items.object_id ? self : result
          end
        }, __FILE__, ln
      end
    end

    # Create a file list from the globbable patterns given.  If you wish to
    # perform multiple includes or excludes at object build time, use the
    # "yield self" pattern.
    #
    # Example:
    #   file_list = FileList.new('lib/**/*.rb', 'test/test*.rb')
    #
    #   pkg_files = FileList.new('lib/**/*') do |fl|
    #     fl.exclude(/\bCVS\b/)
    #   end
    #
    def initialize(*patterns)
      @pending_add = []
      @pending = false
      @exclude_patterns = DEFAULT_IGNORE_PATTERNS.dup
      @exclude_procs = DEFAULT_IGNORE_PROCS.dup
      @exclude_re = nil
      @items = []
      patterns.each { |pattern| include(pattern) }
      yield self if block_given?
    end

    # Add file names defined by glob patterns to the file list.  If an array
    # is given, add each element of the array.
    #
    # Example:
    #   file_list.include("*.java", "*.cfg")
    #   file_list.include %w( math.c lib.h *.o )
    #
    def include(*filenames)
      # TODO: check for pending
      filenames.each do |fn|
        if fn.respond_to? :to_ary
          include(*fn.to_ary)
        else
          @pending_add << fn
        end
      end
      @pending = true
      self
    end
    alias :add :include

    # Register a list of file name patterns that should be excluded from the
    # list.  Patterns may be regular expressions, glob patterns or regular
    # strings.  In addition, a block given to exclude will remove entries that
    # return true when given to the block.
    #
    # Note that glob patterns are expanded against the file system. If a file
    # is explicitly added to a file list, but does not exist in the file
    # system, then an glob pattern in the exclude list will not exclude the
    # file.
    #
    # Examples:
    #   FileList['a.c', 'b.c'].exclude("a.c") => ['b.c']
    #   FileList['a.c', 'b.c'].exclude(/^a/)  => ['b.c']
    #
    # If "a.c" is a file, then ...
    #   FileList['a.c', 'b.c'].exclude("a.*") => ['b.c']
    #
    # If "a.c" is not a file, then ...
    #   FileList['a.c', 'b.c'].exclude("a.*") => ['a.c', 'b.c']
    #
    def exclude(*patterns, &block)
      patterns.each do |pat|
        @exclude_patterns << pat
      end
      if block_given?
        @exclude_procs << block
      end
      resolve_exclude if ! @pending
      self
    end


    # Clear all the exclude patterns so that we exclude nothing.
    def clear_exclude
      @exclude_patterns = []
      @exclude_procs = []
      calculate_exclude_regexp if ! @pending
      self
    end

    # Define equality.
    def ==(array)
      to_ary == array
    end

    # Return the internal array object.
    def to_a
      resolve
      @items
    end

    # Return the internal array object.
    def to_ary
      to_a
    end

    # Lie about our class.
    def is_a?(klass)
      klass == Array || super(klass)
    end
    alias kind_of? is_a?

    # Redefine * to return either a string or a new file list.
    def *(other)
      result = @items * other
      case result
      when Array
        FileList.new.import(result)
      else
        result
      end
    end

    # Resolve all the pending adds now.
    def resolve
      if @pending
        @pending = false
        @pending_add.each do |fn| resolve_add(fn) end
        @pending_add = []
        resolve_exclude
      end
      self
    end

    def calculate_exclude_regexp
      ignores = []
      @exclude_patterns.each do |pat|
        case pat
        when Regexp
          ignores << pat
        when /[*?]/
          Dir[pat].each do |p| ignores << p end
        else
          ignores << Regexp.quote(pat)
        end
      end
      if ignores.empty?
        @exclude_re = /^$/
      else
        re_str = ignores.collect { |p| "(" + p.to_s + ")" }.join("|")
        @exclude_re = Regexp.new(re_str)
      end
    end

    def resolve_add(fn)
      case fn
      when %r{[*?\[\{]}
        add_matching(fn)
      else
        self << fn
      end
    end
    private :resolve_add

    def resolve_exclude
      calculate_exclude_regexp
      reject! { |fn| exclude?(fn) }
      self
    end
    private :resolve_exclude

    # Return a new FileList with the results of running +sub+ against each
    # element of the oringal list.
    #
    # Example:
    #   FileList['a.c', 'b.c'].sub(/\.c$/, '.o')  => ['a.o', 'b.o']
    #
    def sub(pat, rep)
      inject(FileList.new) { |res, fn| res << fn.sub(pat,rep) }
    end

    # Return a new FileList with the results of running +gsub+ against each
    # element of the original list.
    #
    # Example:
    #   FileList['lib/test/file', 'x/y'].gsub(/\//, "\\")
    #      => ['lib\\test\\file', 'x\\y']
    #
    def gsub(pat, rep)
      inject(FileList.new) { |res, fn| res << fn.gsub(pat,rep) }
    end

    # Same as +sub+ except that the oringal file list is modified.
    def sub!(pat, rep)
      each_with_index { |fn, i| self[i] = fn.sub(pat,rep) }
      self
    end

    # Same as +gsub+ except that the original file list is modified.
    def gsub!(pat, rep)
      each_with_index { |fn, i| self[i] = fn.gsub(pat,rep) }
      self
    end

    # Apply the pathmap spec to each of the included file names, returning a
    # new file list with the modified paths.  (See String#pathmap for
    # details.)
    def pathmap(spec=nil)
      collect { |fn| fn.pathmap(spec) }
    end

    # Return a new array with <tt>String#ext</tt> method applied to each
    # member of the array.
    #
    # This method is a shortcut for:
    #
    #    array.collect { |item| item.ext(newext) }
    #
    # +ext+ is a user added method for the Array class.
    def ext(newext='')
      collect { |fn| fn.ext(newext) }
    end


    # Grep each of the files in the filelist using the given pattern. If a
    # block is given, call the block on each matching line, passing the file
    # name, line number, and the matching line of text.  If no block is given,
    # a standard emac style file:linenumber:line message will be printed to
    # standard out.
    def egrep(pattern)
      each do |fn|
        open(fn) do |inf|
          count = 0
          inf.each do |line|
            count += 1
            if pattern.match(line)
              if block_given?
                yield fn, count, line
              else
                puts "#{fn}:#{count}:#{line}"
              end
            end
          end
        end
      end
    end

    # Return a new file list that only contains file names from the current
    # file list that exist on the file system.
    def existing
      select { |fn| File.exist?(fn) }
    end

    # Modify the current file list so that it contains only file name that
    # exist on the file system.
    def existing!
      resolve
      @items = @items.select { |fn| File.exist?(fn) }
      self
    end

    # FileList version of partition.  Needed because the nested arrays should
    # be FileLists in this version.
    def partition(&block)       # :nodoc:
      resolve
      result = @items.partition(&block)
      [
        FileList.new.import(result[0]),
        FileList.new.import(result[1]),
      ]
    end

    # Convert a FileList to a string by joining all elements with a space.
    def to_s
      resolve
      self.join(' ')
    end

    # Add matching glob patterns.
    def add_matching(pattern)
      Dir[pattern].each do |fn|
        self << fn unless exclude?(fn)
      end
    end
    private :add_matching

    # Should the given file name be excluded?
    def exclude?(fn)
      calculate_exclude_regexp unless @exclude_re
      fn =~ @exclude_re || @exclude_procs.any? { |p| p.call(fn) }
    end

    DEFAULT_IGNORE_PATTERNS = [
      /(^|[\/\\])CVS([\/\\]|$)/,
      /(^|[\/\\])\.svn([\/\\]|$)/,
      /\.bak$/,
      /~$/
    ]
    DEFAULT_IGNORE_PROCS = [
      proc { |fn| fn =~ /(^|[\/\\])core$/ && ! File.directory?(fn) }
    ]
#    @exclude_patterns = DEFAULT_IGNORE_PATTERNS.dup

    def import(array)
      @items = array
      self
    end

    class << self
      # Create a new file list including the files listed. Similar to:
      #
      #   FileList.new(*args)
      def [](*args)
        new(*args)
      end
    end
  end # FileList
end

module Rake
  class << self

    # Yield each file or directory component.
    def each_dir_parent(dir)    # :nodoc:
      old_length = nil
      while dir != '.' && dir.length != old_length
        yield(dir)
        old_length = dir.length
        dir = File.dirname(dir)
      end
    end
  end
end # module Rake

# Alias FileList to be available at the top level.
FileList = Rake::FileList

# ###########################################################################
module Rake

  # Default Rakefile loader used by +import+.
  class DefaultLoader
    def load(fn)
      Kernel.load(File.expand_path(fn))
    end
  end

  # EarlyTime is a fake timestamp that occurs _before_ any other time value.
  class EarlyTime
    include Comparable
    include Singleton

    def <=>(other)
      -1
    end

    def to_s
      "<EARLY TIME>"
    end
  end

  EARLY = EarlyTime.instance
end # module Rake

# ###########################################################################
# Extensions to time to allow comparisons with an early time class.
#
class Time
  alias rake_original_time_compare :<=>
  def <=>(other)
    if Rake::EarlyTime === other
      - other.<=>(self)
    else
      rake_original_time_compare(other)
    end
  end
end # class Time

module Rake

  ####################################################################
  # The NameSpace class will lookup task names in the the scope
  # defined by a +namespace+ command.
  #
  class NameSpace

    # Create a namespace lookup object using the given task manager
    # and the list of scopes.
    def initialize(task_manager, scope_list)
      @task_manager = task_manager
      @scope = scope_list.dup
    end

    # Lookup a task named +name+ in the namespace.
    def [](name)
      @task_manager.lookup(name, @scope)
    end

    # Return the list of tasks defined in this namespace.
    def tasks
      @task_manager.tasks
    end
  end # NameSpace


  ####################################################################
  # The TaskManager module is a mixin for managing tasks.
  module TaskManager
    # Track the last comment made in the Rakefile.
    attr_accessor :last_description
    alias :last_comment :last_description    # Backwards compatibility

    attr_accessor :num_threads
    attr_reader :parallel_tasks #:nodoc:
    attr_reader :parallel_lock #:nodoc:

    def initialize
      super
      @tasks = Hash.new
      @rules = Array.new
      @scope = Array.new
      @last_description = nil

      @num_threads = 1
      @parallel_tasks = Hash.new
      @parallel_lock = Mutex.new
    end

    def create_rule(*args, &block)
      pattern, arg_names, deps = resolve_args(args)
      pattern = Regexp.new(Regexp.quote(pattern) + '$') if String === pattern
      @rules << [pattern, deps, block]
    end

    def define_task(task_class, *args, &block)
      task_name, arg_names, deps = resolve_args(args)
      task_name = task_class.scope_name(@scope, task_name)
      deps = [deps] unless deps.respond_to?(:to_ary)
      deps = deps.collect {|d| d.to_s }
      task = intern(task_class, task_name)
      task.set_arg_names(arg_names) unless arg_names.empty?
      task.add_description(@last_description)
      @last_description = nil
      task.enhance(deps, &block)
      task
    end

    # Lookup a task.  Return an existing task if found, otherwise
    # create a task of the current type.
    def intern(task_class, task_name)
      @tasks[task_name.to_s] ||= task_class.new(task_name, self)
    end

    # Find a matching task for +task_name+.
    def [](task_name, scopes=nil)
      task_name = task_name.to_s
      self.lookup(task_name, scopes) or
        enhance_with_matching_rule(task_name) or
        synthesize_file_task(task_name) or
        fail "Don't know how to build task '#{task_name}'"
    end

    def synthesize_file_task(task_name)
      return nil unless File.exist?(task_name)
      define_task(Rake::FileTask, task_name)
    end

    # Resolve the arguments for a task/rule.  Returns a triplet of
    # [task_name, arg_name_list, prerequisites].
    def resolve_args(args)
      if args.last.is_a?(Hash)
        deps = args.pop
        resolve_args_with_dependencies(args, deps)
      else
        resolve_args_without_dependencies(args)
      end
    end

    # Resolve task arguments for a task or rule when there are no
    # dependencies declared.
    #
    # The patterns recognized by this argument resolving function are:
    #
    #   task :t
    #   task :t, [:a]
    #   task :t, :a                 (deprecated)
    #
    def resolve_args_without_dependencies(args)
      task_name = args.shift
      if args.size == 1 && args.first.respond_to?(:to_ary)
        arg_names = args.first.to_ary
      else
        arg_names = args
      end
      [task_name, arg_names, []]
    end
    private :resolve_args_without_dependencies
    
    # Resolve task arguments for a task or rule when there are
    # dependencies declared.
    #
    # The patterns recognized by this argument resolving function are:
    #
    #   task :t => [:d]
    #   task :t, [a] => [:d]
    #   task :t, :needs => [:d]                 (deprecated)
    #   task :t, :a, :needs => [:d]             (deprecated)
    #
    def resolve_args_with_dependencies(args, hash) # :nodoc:
      fail "Task Argument Error" if hash.size != 1
      key, value = hash.map { |k, v| [k,v] }.first
      if args.empty?
        task_name = key
        arg_names = []
        deps = value
      elsif key == :needs
        task_name = args.shift
        arg_names = args
        deps = value
      else
        task_name = args.shift
        arg_names = key
        deps = value
      end
      deps = [deps] unless deps.respond_to?(:to_ary)
      [task_name, arg_names, deps]
    end
    private :resolve_args_with_dependencies
    
    # If a rule can be found that matches the task name, enhance the
    # task with the prerequisites and actions from the rule.  Set the
    # source attribute of the task appropriately for the rule.  Return
    # the enhanced task or nil of no rule was found.
    def enhance_with_matching_rule(task_name, level=0)
      fail Rake::RuleRecursionOverflowError,
        "Rule Recursion Too Deep" if level >= 16
      @rules.each do |pattern, extensions, block|
        if md = pattern.match(task_name)
          task = attempt_rule(task_name, extensions, block, level)
          return task if task
        end
      end
      nil
    rescue Rake::RuleRecursionOverflowError => ex
      ex.add_target(task_name)
      fail ex
    end

    # List of all defined tasks in this application.
    def tasks
      @tasks.values.sort_by { |t| t.name }
    end

    # Clear all tasks in this application.
    def clear
      @tasks.clear
      @rules.clear
    end

    # Lookup a task, using scope and the scope hints in the task name.
    # This method performs straight lookups without trying to
    # synthesize file tasks or rules.  Special scope names (e.g. '^')
    # are recognized.  If no scope argument is supplied, use the
    # current scope.  Return nil if the task cannot be found.
    def lookup(task_name, initial_scope=nil)
      initial_scope ||= @scope
      task_name = task_name.to_s
      if task_name =~ /^rake:/
        scopes = []
        task_name = task_name.sub(/^rake:/, '')
      elsif task_name =~ /^(\^+)/
        scopes = initial_scope[0, initial_scope.size - $1.size]
        task_name = task_name.sub(/^(\^+)/, '')
      else
        scopes = initial_scope
      end
      lookup_in_scope(task_name, scopes)
    end

    # Lookup the task name
    def lookup_in_scope(name, scope)
      n = scope.size
      while n >= 0
        tn = (scope[0,n] + [name]).join(':')
        task = @tasks[tn]
        return task if task
        n -= 1
      end
      nil
    end
    private :lookup_in_scope

    # Return the list of scope names currently active in the task
    # manager.
    def current_scope
      @scope.dup
    end

    # Evaluate the block in a nested namespace named +name+.  Create
    # an anonymous namespace if +name+ is nil.
    def in_namespace(name)
      name ||= generate_name
      @scope.push(name)
      ns = NameSpace.new(self, @scope)
      yield(ns)
      ns
    ensure
      @scope.pop
    end

    private

    # Generate an anonymous namespace name.
    def generate_name
      @seed ||= 0
      @seed += 1
      "_anon_#{@seed}"
    end

    def trace_rule(level, message)
      puts "#{"    "*level}#{message}" if Rake.application.options.trace_rules
    end

    # Attempt to create a rule given the list of prerequisites.
    def attempt_rule(task_name, extensions, block, level)
      sources = make_sources(task_name, extensions)
      prereqs = sources.collect { |source|
        trace_rule level, "Attempting Rule #{task_name} => #{source}"
        if File.exist?(source) || Rake::Task.task_defined?(source)
          trace_rule level, "(#{task_name} => #{source} ... EXIST)"
          source
        elsif parent = enhance_with_matching_rule(source, level+1)
          trace_rule level, "(#{task_name} => #{source} ... ENHANCE)"
          parent.name
        else
          trace_rule level, "(#{task_name} => #{source} ... FAIL)"
          return nil
        end
      }
      task = FileTask.define_task({task_name => prereqs}, &block)
      task.sources = prereqs
      task
    end

    # Make a list of sources from the list of file name extensions /
    # translation procs.
    def make_sources(task_name, extensions)
      extensions.collect { |ext|
        case ext
        when /%/
          task_name.pathmap(ext)
        when %r{/}
          ext
        when /^\./
          task_name.ext(ext)
        when String
          ext
        when Proc
          if ext.arity == 1
            ext.call(task_name)
          else
            ext.call
          end
        else
          fail "Don't know how to handle rule dependent: #{ext.inspect}"
        end
      }.flatten
    end

  end # TaskManager

  ######################################################################
  # Rake main application object.  When invoking +rake+ from the
  # command line, a Rake::Application object is created and run.
  #
  class Application
    include TaskManager

    # The name of the application (typically 'rake')
    attr_reader :name

    # The original directory where rake was invoked.
    attr_reader :original_dir

    # Name of the actual rakefile used.
    attr_reader :rakefile

    # List of the top level task names (task names from the command line).
    attr_reader :top_level_tasks

    DEFAULT_RAKEFILES = ['rakefile', 'Rakefile', 'rakefile.rb', 'Rakefile.rb'].freeze

    # Initialize a Rake::Application object.
    def initialize
      super
      @name = 'rake'
      @rakefiles = DEFAULT_RAKEFILES.dup
      @rakefile = nil
      @pending_imports = []
      @imported = []
      @loaders = {}
      @default_loader = Rake::DefaultLoader.new
      @original_dir = Dir.pwd
      @top_level_tasks = []
      add_loader('rb', DefaultLoader.new)
      add_loader('rf', DefaultLoader.new)
      add_loader('rake', DefaultLoader.new)
      @tty_output = STDOUT.tty?
    end

    #
    # Check for circular dependencies, without invoking.
    # 
    def check_circular(task_name)
      helper = lambda { |name, chain|
        if chain.include? name
          raise "Circular dependency detected: " +
            "#{name} => #{chain.last} => #{name}"
        end
        Rake::Task[name].prerequisites.each { |prereq_name|
          helper.call(prereq_name, chain + [name])
        }
      }
      helper.call(task_name, [])
    end

    # Run the Rake application.  The run method performs the following three steps:
    #
    # * Initialize the command line options (+init+).
    # * Define the tasks (+load_rakefile+).
    # * Run the top level tasks (+run_tasks+).
    #
    # If you wish to build a custom rake command, you should call +init+ on your
    # application.  The define any tasks.  Finally, call +top_level+ to run your top
    # level tasks.
    def run
      standard_exception_handling do
        init
        load_rakefile
        top_level
      end
    end

    # Initialize the command line parameters and app name.
    def init(app_name='rake')
      standard_exception_handling do
        @name = app_name
        collect_tasks handle_options
      end
    end

    # Find the rakefile and then load it and any pending imports.
    def load_rakefile
      standard_exception_handling do
        raw_load_rakefile
      end
    end

    # Run the top level tasks of a Rake application.
    def top_level
      standard_exception_handling do
        if options.show_tasks
          display_tasks_and_comments
        elsif options.show_prereqs
          display_prerequisites
        else
          top_level_tasks.each { |task_name| invoke_task(task_name) }
        end
      end
    end

    # Add a loader to handle imported files ending in the extension
    # +ext+.
    def add_loader(ext, loader)
      ext = ".#{ext}" unless ext =~ /^\./
      @loaders[ext] = loader
    end

    # Application options from the command line
    def options
      @options ||= OpenStruct.new
    end

    # private ----------------------------------------------------------------

    def invoke_task(task_string)
      name, args = parse_task_string(task_string)
      t = self[name]
      t.invoke(*args)
    end

    def parse_task_string(string)
      if string =~ /^([^\[]+)(\[(.*)\])$/
        name = $1
        args = $3.split(/\s*,\s*/)
      else
        name = string
        args = []
      end
      [name, args]
    end

    # Provide standard execption handling for the given block.
    def standard_exception_handling
      begin
        yield
      rescue SystemExit => ex
        # Exit silently with current status
        exit(ex.status)
      rescue SystemExit, OptionParser::InvalidOption => ex
        # Exit silently
        exit(1)
      rescue Exception => ex
        # Exit with error message
        $stderr.puts "rake aborted!"
        $stderr.puts ex.message
        if options.trace
          $stderr.puts ex.backtrace.join("\n")
        else
          $stderr.puts ex.backtrace.find {|str| str =~ /#{@rakefile}/ } || ""
          $stderr.puts "(See full trace by running task with --trace)"
        end
        exit(1)
      end
    end

    # True if one of the files in RAKEFILES is in the current directory.
    # If a match is found, it is copied into @rakefile.
    def have_rakefile
      @rakefiles.each do |fn|
        if File.exist?(fn) || fn == ''
          return fn
        end
      end
      return nil
    end

    # True if we are outputting to TTY, false otherwise
    def tty_output?
      @tty_output
    end

    # Override the detected TTY output state (mostly for testing)
    def tty_output=( tty_output_state )
      @tty_output = tty_output_state
    end

    # We will truncate output if we are outputting to a TTY or if we've been
    # given an explicit column width to honor
    def truncate_output?
      tty_output? || ENV['RAKE_COLUMNS']
    end

    # Display the tasks and dependencies.
    def display_tasks_and_comments
      displayable_tasks = tasks.select { |t|
        t.comment && t.name =~ options.show_task_pattern
      }
      if options.full_description
        displayable_tasks.each do |t|
          puts "rake #{t.name_with_args}"
          t.full_comment.split("\n").each do |line|
            puts "    #{line}"
          end
          puts
        end
      else
        width = displayable_tasks.collect { |t| t.name_with_args.length }.max || 10
        max_column = truncate_output? ? terminal_width - name.size - width - 7 : nil
        displayable_tasks.each do |t|
          printf "#{name} %-#{width}s  # %s\n",
            t.name_with_args, max_column ? truncate(t.comment, max_column) : t.comment
        end
      end
    end

    def terminal_width
      if ENV['RAKE_COLUMNS']
        result = ENV['RAKE_COLUMNS'].to_i
      else
        result = unix? ? dynamic_width : 80
      end
      (result < 10) ? 80 : result
    rescue
      80
    end

    # Calculate the dynamic width of the 
    def dynamic_width
      @dynamic_width ||= (dynamic_width_stty.nonzero? || dynamic_width_tput)
    end

    def dynamic_width_stty
      %x{stty size 2>/dev/null}.split[1].to_i
    end

    def dynamic_width_tput
      %x{tput cols 2>/dev/null}.to_i
    end

    def unix?
      RUBY_PLATFORM =~ /(aix|darwin|linux|(net|free|open)bsd|cygwin|solaris|irix|hpux)/i
    end
    
    def windows?
      Config::CONFIG['host_os'] =~ /mswin/
    end

    def truncate(string, width)
      if string.length <= width
        string
      else
        ( string[0, width-3] || "" ) + "..."
      end
    end

    # Display the tasks and prerequisites
    def display_prerequisites
      tasks.each do |t|
        puts "rake #{t.name}"
        t.prerequisites.each { |pre| puts "    #{pre}" }
      end
    end

    # A list of all the standard options used in rake, suitable for
    # passing to OptionParser.
    def standard_rake_options
      [
        ['--classic-namespace', '-C', "Put Task and FileTask in the top level namespace",
          lambda { |value|
            require 'rake/classic_namespace'
            options.classic_namespace = true
          }
        ],
        ['--describe', '-D [PATTERN]', "Describe the tasks (matching optional PATTERN), then exit.",
          lambda { |value|
            options.show_tasks = true
            options.full_description = true
            options.show_task_pattern = Regexp.new(value || '')
          }
        ],
        ['--dry-run', '-n', "Do a dry run without executing actions.",
          lambda { |value|
            verbose(true)
            nowrite(true)
            options.dryrun = true
            options.trace = true
          }
        ],
        ['--execute',  '-e CODE', "Execute some Ruby code and exit.",
          lambda { |value|
            eval(value)
            exit
          }
        ],
        ['--execute-print',  '-p CODE', "Execute some Ruby code, print the result, then exit.",
          lambda { |value|
            puts eval(value)
            exit
          }
        ],
        ['--execute-continue',  '-E CODE',
          "Execute some Ruby code, then continue with normal task processing.",
          lambda { |value| eval(value) }            
        ],
        ['--threads', '-j N', "Specifies the number of threads to run simultaneously.",
          lambda { |value| self.num_threads = value.to_i }
        ],
        #['--fork', '-k', "When --threads=N given, run each thread in a separate process.",
        #  lambda { options.fork = true }
        #],
        ['--libdir', '-I LIBDIR', "Include LIBDIR in the search path for required modules.",
          lambda { |value| $:.push(value) }
        ],
        ['--prereqs', '-P', "Display the tasks and dependencies, then exit.",
          lambda { |value| options.show_prereqs = true }
        ],
        ['--quiet', '-q', "Do not log messages to standard output.",
          lambda { |value| verbose(false) }
        ],
        ['--rakefile', '-f [FILE]', "Use FILE as the rakefile.",
          lambda { |value| 
            value ||= ''
            @rakefiles.clear 
            @rakefiles << value
          }
        ],
        ['--rakelibdir', '--rakelib', '-R RAKELIBDIR',
          "Auto-import any .rake files in RAKELIBDIR. (default is 'rakelib')",
          lambda { |value| options.rakelib = value.split(':') }
        ],
        ['--require', '-r MODULE', "Require MODULE before executing rakefile.",
          lambda { |value|
            begin
              require value
            rescue LoadError => ex
              begin
                rake_require value
              rescue LoadError => ex2
                raise ex
              end
            end
          }
        ],
        ['--rules', "Trace the rules resolution.",
          lambda { |value| options.trace_rules = true }
        ],
        ['--no-search', '--nosearch', '-N', "Do not search parent directories for the Rakefile.",
          lambda { |value| options.nosearch = true }
        ],
        ['--silent', '-s', "Like --quiet, but also suppresses the 'in directory' announcement.",
          lambda { |value|
            verbose(false)
            options.silent = true
          }
        ],
        ['--system',  '-g',
          "Using system wide (global) rakefiles (usually '~/.rake/*.rake').",
          lambda { |value| options.load_system = true }
        ],
        ['--no-system', '--nosystem', '-G',
          "Use standard project Rakefile search paths, ignore system wide rakefiles.",
          lambda { |value| options.ignore_system = true }
        ],
        ['--tasks', '-T [PATTERN]', "Display the tasks (matching optional PATTERN) with descriptions, then exit.",
          lambda { |value|
            options.show_tasks = true
            options.show_task_pattern = Regexp.new(value || '')
            options.full_description = false
          }
        ],
        ['--trace', '-t', "Turn on invoke/execute tracing, enable full backtrace.",
          lambda { |value|
            options.trace = true
            verbose(true)
          }
        ],
        ['--verbose', '-v', "Log message to standard output (default).",
          lambda { |value| verbose(true) }
        ],
        ['--version', '-V', "Display the program version.",
          lambda { |value|
            puts "rake, version #{RAKEVERSION}"
            exit
          }
        ]
      ]
    end

    # Read and handle the command line options.
    def handle_options
      options.rakelib = ['rakelib']

      opts = OptionParser.new
      opts.banner = "rake [-f rakefile] {options} targets..."
      opts.separator ""
      opts.separator "Options are ..."
      
      opts.on_tail("-h", "--help", "-H", "Display this help message.") do
        puts opts
        exit
      end
      
      standard_rake_options.each { |args| opts.on(*args) }
      parsed_argv = opts.parse(ARGV)

      # If class namespaces are requested, set the global options
      # according to the values in the options structure.
      if options.classic_namespace
        $show_tasks = options.show_tasks
        $show_prereqs = options.show_prereqs
        $trace = options.trace
        $dryrun = options.dryrun
        $silent = options.silent
      end
      parsed_argv
    end

    # Similar to the regular Ruby +require+ command, but will check
    # for *.rake files in addition to *.rb files.
    def rake_require(file_name, paths=$LOAD_PATH, loaded=$")
      return false if loaded.include?(file_name)
      paths.each do |path|
        fn = file_name + ".rake"
        full_path = File.join(path, fn)
        if File.exist?(full_path)
          load full_path
          loaded << fn
          return true
        end
      end
      fail LoadError, "Can't find #{file_name}"
    end

    def find_rakefile_location
      here = Dir.pwd
      while ! (fn = have_rakefile)
        Dir.chdir("..")
        if Dir.pwd == here || options.nosearch
          return nil
        end
        here = Dir.pwd
      end
      [fn, here]
    ensure
      Dir.chdir(Rake.original_dir)
    end

    def raw_load_rakefile # :nodoc:
      rakefile, location = find_rakefile_location
      if (! options.ignore_system) &&
          (options.load_system || rakefile.nil?) &&
          directory?(system_dir)
        puts "(in #{Dir.pwd})" unless options.silent
        glob("#{system_dir}/*.rake") do |name|
          add_import name
        end
      else
        fail "No Rakefile found (looking for: #{@rakefiles.join(', ')})" if
          rakefile.nil?
        @rakefile = rakefile
        Dir.chdir(location)
        puts "(in #{Dir.pwd})" unless options.silent
        $rakefile = @rakefile if options.classic_namespace
        load File.expand_path(@rakefile) if @rakefile && @rakefile != ''
        options.rakelib.each do |rlib|
          glob("#{rlib}/*.rake") do |name|
            add_import name
          end
        end
      end
      load_imports
    end

    def glob(path, &block)
      Dir[path.gsub("\\", '/')].each(&block)
    end
    private :glob

    # The directory path containing the system wide rakefiles.
    def system_dir
      if ENV['RAKE_SYSTEM']
        ENV['RAKE_SYSTEM']
      elsif windows?
        win32_system_dir
      else
        standard_system_dir
      end
    end
 
    # The standard directory containing system wide rake files.
    def standard_system_dir #:nodoc:
      File.join(File.expand_path('~'), '.rake')
    end
    private :standard_system_dir

    # The standard directory containing system wide rake files on Win
    # 32 systems.
    def win32_system_dir #:nodoc:
      win32home = File.join(ENV['APPDATA'], 'Rake')
      unless directory?(win32home)
        raise Win32HomeError, "Unable to determine home path environment variable."
      else
        win32home
      end
    end
    private :win32_system_dir

    def directory?(path)
      File.directory?(path)
    end
    private :directory?

    # Collect the list of tasks on the command line.  If no tasks are
    # given, return a list containing only the default task.
    # Environmental assignments are processed at this time as well.
    def collect_tasks(argv)
      @top_level_tasks = []
      argv.each do |arg|
        if arg =~ /^(\w+)=(.*)$/
          ENV[$1] = $2
        else
          @top_level_tasks << arg unless arg =~ /^-/
        end
      end
      @top_level_tasks.push("default") if @top_level_tasks.size == 0
    end

    # Add a file to the list of files to be imported.
    def add_import(fn)
      @pending_imports << fn
    end

    # Load the pending list of imported files.
    def load_imports
      while fn = @pending_imports.shift
        next if @imported.member?(fn)
        if fn_task = lookup(fn)
          fn_task.invoke
        end
        ext = File.extname(fn)
        loader = @loaders[ext] || @default_loader
        loader.load(fn)
        @imported << fn
      end
    end

    # Warn about deprecated use of top level constant names.
    def const_warning(const_name)
      @const_warning ||= false
      if ! @const_warning
        $stderr.puts %{WARNING: Deprecated reference to top-level constant '#{const_name}' } +
          %{found at: #{rakefile_location}} # '
        $stderr.puts %{    Use --classic-namespace on rake command}
        $stderr.puts %{    or 'require "rake/classic_namespace"' in Rakefile}
      end
      @const_warning = true
    end

    def rakefile_location
      begin
        fail
      rescue RuntimeError => ex
        ex.backtrace.find {|str| str =~ /#{@rakefile}/ } || ""
      end
    end
  end
end


class Module
  # Rename the original handler to make it available.
  alias :rake_original_const_missing :const_missing

  # Check for deprecated uses of top level (i.e. in Object) uses of
  # Rake class names.  If someone tries to reference the constant
  # name, display a warning and return the proper object.  Using the
  # --classic-namespace command line option will define these
  # constants in Object and avoid this handler.
  def const_missing(const_name)
    case const_name
    when :Task
      Rake.application.const_warning(const_name)
      Rake::Task
    when :FileTask
      Rake.application.const_warning(const_name)
      Rake::FileTask
    when :FileCreationTask
      Rake.application.const_warning(const_name)
      Rake::FileCreationTask
    when :RakeApp
      Rake.application.const_warning(const_name)
      Rake::Application
    else
      rake_original_const_missing(const_name)
    end
  end
end<|MERGE_RESOLUTION|>--- conflicted
+++ resolved
@@ -29,11 +29,7 @@
 # as a library via a require statement, but it can be distributed
 # independently as an application.
 
-<<<<<<< HEAD
-RAKEVERSION = '0.8.2.0.0.2'
-=======
-RAKEVERSION = '0.8.2.1'
->>>>>>> 11528c58
+RAKEVERSION = '0.8.2.1.0.3'
 
 require 'rbconfig'
 require 'getoptlong'
