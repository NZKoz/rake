--- conflicted
+++ resolved
@@ -29,11 +29,7 @@
 # as a library via a require statement, but it can be distributed
 # independently as an application.
 
-<<<<<<< HEAD
-RAKEVERSION = '0.8.1.11.0.1'
-=======
-RAKEVERSION = '0.8.2'
->>>>>>> 936dc935
+RAKEVERSION = '0.8.2.0.0.2'
 
 require 'rbconfig'
 require 'getoptlong'
