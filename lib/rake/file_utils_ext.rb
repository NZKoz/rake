--- conflicted
+++ resolved
@@ -78,13 +78,8 @@
       end
       oldvalue
     end
-<<<<<<< HEAD
 
-    # Use this function to prevent protentially destructive ruby code from
-=======
-    
     # Use this function to prevent potentially destructive ruby code from
->>>>>>> 8010b88c
     # running when the :nowrite flag is set.
     #
     # Example:
